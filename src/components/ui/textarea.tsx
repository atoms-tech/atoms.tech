--- conflicted
+++ resolved
@@ -5,13 +5,9 @@
 const Textarea = ({
     className,
     ...props
-<<<<<<< HEAD
 }: TextareaHTMLAttributes<HTMLTextAreaElement> & {
     placeholder?: string;
 }) => {
-=======
-}: TextareaHTMLAttributes<HTMLTextAreaElement>) => {
->>>>>>> f29955f0
     return (
         <textarea
             className={cn(
