--- conflicted
+++ resolved
@@ -3,11 +3,7 @@
 import * as SheetPrimitive from '@radix-ui/react-dialog';
 import { cva, type VariantProps } from 'class-variance-authority';
 import { X } from 'lucide-react';
-<<<<<<< HEAD
-import * as React from 'react';
-=======
 import type { ComponentProps, HTMLAttributes } from 'react';
->>>>>>> 6994beab
 
 import { cn } from '@/lib/utils';
 
@@ -26,8 +22,7 @@
 }: ComponentProps<typeof SheetPrimitive.Overlay>) => (
     <SheetPrimitive.Overlay
         className={cn(
-            'fixed inset-0 z-50 data-[state=open]:animate-in data-[state=closed]:animate-out data-[state=closed]:fade-out-0 data-[state=open]:fade-in-0',
-            '[&:not([data-overlay-disabled])]',
+            'fixed inset-0 z-50 bg-black/80  data-[state=open]:animate-in data-[state=closed]:animate-out data-[state=closed]:fade-out-0 data-[state=open]:fade-in-0',
             className,
         )}
         {...props}
