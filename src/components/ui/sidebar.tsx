'use client';

import { Slot } from '@radix-ui/react-slot';
import { VariantProps, cva } from 'class-variance-authority';
import { PanelLeft } from 'lucide-react';
<<<<<<< HEAD
import * as React from 'react';
=======
import type {
    CSSProperties,
    ComponentProps,
    HTMLAttributes,
    Ref,
    RefObject,
} from 'react';
import { createContext, use, useCallback, useEffect, useState } from 'react';
>>>>>>> 6994beab

import { Button } from '@/components/ui/button';
import { Input } from '@/components/ui/input';
import { Separator } from '@/components/ui/separator';
import {
    Sheet,
    SheetContent,
    SheetDescription,
    SheetHeader,
    SheetTitle,
} from '@/components/ui/sheet';
import { Skeleton } from '@/components/ui/skeleton';
import {
    Tooltip,
    TooltipContent,
    TooltipProvider,
    TooltipTrigger,
} from '@/components/ui/tooltip';
import { useIsMobile } from '@/hooks/use-mobile';
import { cn } from '@/lib/utils';

const SIDEBAR_COOKIE_NAME = 'sidebar_state';
const SIDEBAR_COOKIE_MAX_AGE = 60 * 60 * 24 * 7;
const SIDEBAR_WIDTH = '14rem';
const SIDEBAR_WIDTH_MOBILE = '18rem';
const SIDEBAR_WIDTH_ICON = '3rem';
const SIDEBAR_KEYBOARD_SHORTCUT = 'b';

type SidebarContextProps = {
    state: 'expanded' | 'collapsed';
    open: boolean;
    setOpen: (open: boolean) => void;
    openMobile: boolean;
    setOpenMobile: (open: boolean) => void;
    isMobile: boolean;
    toggleSidebar: () => void;
};

<<<<<<< HEAD
const SidebarContext = React.createContext<SidebarContextProps | null>(null);
=======
const SidebarContext = createContext<SidebarContext | null>(null);
>>>>>>> 6994beab

function useSidebar() {
    const context = use(SidebarContext);
    if (!context) {
        throw new Error('useSidebar must be used within a SidebarProvider.');
    }

    return context;
}

const SidebarProvider = ({
    ref,
    defaultOpen = true,
    open: openProp,
    onOpenChange: setOpenProp,
    className,
    style,
    children,
    ...props
}: HTMLAttributes<HTMLDivElement> & {
    ref?: Ref<HTMLDivElement>;
    defaultOpen?: boolean;
    open?: boolean;
    onOpenChange?: (open: boolean) => void;
}) => {
    const isMobile = useIsMobile();
    const [openMobile, setOpenMobile] = useState(false);

    // This is the internal state of the sidebar.
    // We use openProp and setOpenProp for control from outside the component.
    const [_open, _setOpen] = useState(defaultOpen);
    const open = openProp ?? _open;
    const setOpen = useCallback(
        (value: boolean | ((value: boolean) => boolean)) => {
            const openState = typeof value === 'function' ? value(open) : value;
            if (setOpenProp) {
                setOpenProp(openState);
            } else {
                _setOpen(openState);
            }

            // This sets the cookie to keep the sidebar state.
            document.cookie = `${SIDEBAR_COOKIE_NAME}=${openState}; path=/; max-age=${SIDEBAR_COOKIE_MAX_AGE}`;
        },
        [setOpenProp, open],
    );

<<<<<<< HEAD
        // Helper to toggle the sidebar.
        const toggleSidebar = React.useCallback(() => {
            return isMobile
                ? setOpenMobile((open) => !open)
                : setOpen((open) => !open);
        }, [isMobile, setOpen, setOpenMobile]);

        // Adds a keyboard shortcut to toggle the sidebar.
        React.useEffect(() => {
            const handleKeyDown = (event: KeyboardEvent) => {
                if (
                    event.key === SIDEBAR_KEYBOARD_SHORTCUT &&
                    (event.metaKey || event.ctrlKey)
                ) {
                    event.preventDefault();
                    toggleSidebar();
                }
            };

            window.addEventListener('keydown', handleKeyDown);
            return () => window.removeEventListener('keydown', handleKeyDown);
        }, [toggleSidebar]);

        // We add a state so that we can do data-state="expanded" or "collapsed".
        // This makes it easier to style the sidebar with Tailwind classes.
        const state = open ? 'expanded' : 'collapsed';

        const contextValue = React.useMemo<SidebarContextProps>(
            () => ({
                state,
                open,
                setOpen,
                isMobile,
                openMobile,
                setOpenMobile,
                toggleSidebar,
            }),
            [
                state,
                open,
                setOpen,
                isMobile,
                openMobile,
                setOpenMobile,
                toggleSidebar,
            ],
        );
=======
    // Helper to toggle the sidebar.
    const toggleSidebar = useCallback(() => {
        return isMobile
            ? setOpenMobile((open) => !open)
            : setOpen((open) => !open);
    }, [isMobile, setOpen, setOpenMobile]);

    // Adds a keyboard shortcut to toggle the sidebar.
    useEffect(() => {
        const handleKeyDown = (event: KeyboardEvent) => {
            if (
                event.key === SIDEBAR_KEYBOARD_SHORTCUT &&
                (event.metaKey || event.ctrlKey)
            ) {
                event.preventDefault();
                toggleSidebar();
            }
        };
>>>>>>> 6994beab

        window.addEventListener('keydown', handleKeyDown);
        return () => window.removeEventListener('keydown', handleKeyDown);
    }, [toggleSidebar]);

<<<<<<< HEAD
const Sidebar = React.forwardRef<
    HTMLDivElement,
    React.ComponentProps<'div'> & {
        side?: 'left' | 'right';
        variant?: 'sidebar' | 'floating' | 'inset';
        collapsible?: 'offcanvas' | 'icon' | 'none';
    }
>(
    (
        {
            side = 'left',
            variant = 'sidebar',
            collapsible = 'offcanvas',
            className,
            children,
            ...props
        },
        ref,
    ) => {
        const { isMobile, state, openMobile, setOpenMobile } = useSidebar();
=======
    // We add a state so that we can do data-state="expanded" or "collapsed".
    // This makes it easier to style the sidebar with Tailwind classes.
    const state = open ? 'expanded' : 'collapsed';

    const contextValue: SidebarContext = {
        state,
        open,
        setOpen,
        isMobile,
        openMobile,
        setOpenMobile,
        toggleSidebar,
    };
>>>>>>> 6994beab

    return (
        <SidebarContext value={contextValue}>
            <TooltipProvider delayDuration={0}>
                <div
                    style={
                        {
                            '--sidebar-width': SIDEBAR_WIDTH,
                            '--sidebar-width-icon': SIDEBAR_WIDTH_ICON,
                            ...style,
                        } as CSSProperties
                    }
                    className={cn(
                        'group/sidebar-wrapper flex min-h-svh w-full has-[[data-variant=inset]]:bg-sidebar',
                        className,
                    )}
                    ref={ref}
                    {...props}
                >
                    {children}
                </div>
<<<<<<< HEAD
            );
        }

        if (isMobile) {
            return (
                <Sheet
                    open={openMobile}
                    onOpenChange={setOpenMobile}
                    {...props}
                >
                    <SheetContent
                        data-sidebar="sidebar"
                        data-mobile="true"
                        className="w-[--sidebar-width] bg-sidebar p-0 text-sidebar-foreground [&>button]:hidden"
                        style={
                            {
                                '--sidebar-width': SIDEBAR_WIDTH_MOBILE,
                            } as React.CSSProperties
                        }
                        side={side}
                    >
                        <SheetHeader className="sr-only">
                            <SheetTitle>Sidebar</SheetTitle>
                            <SheetDescription>
                                Displays the mobile sidebar.
                            </SheetDescription>
                        </SheetHeader>
                        <div className="flex h-full w-full flex-col">
                            {children}
                        </div>
                    </SheetContent>
                </Sheet>
            );
        }
=======
            </TooltipProvider>
        </SidebarContext>
    );
};
SidebarProvider.displayName = 'SidebarProvider';
>>>>>>> 6994beab

const SidebarContainer = ({
    ref,
    side = 'left',
    variant = 'sidebar',
    collapsible = 'offcanvas',
    className,
    children,
    ...props
}: HTMLAttributes<HTMLDivElement> & {
    ref?: Ref<HTMLDivElement>;
    side?: 'left' | 'right';
    variant?: 'sidebar' | 'floating' | 'inset';
    collapsible?: 'offcanvas' | 'icon' | 'none';
}) => {
    const { isMobile, state, openMobile, setOpenMobile } = useSidebar();

    if (collapsible === 'none') {
        return (
            <div
                className={cn(
                    'flex h-full w-[--sidebar-width] flex-col bg-sidebar text-sidebar-foreground',
                    className,
                )}
                ref={ref}
<<<<<<< HEAD
                className="group peer hidden text-sidebar-foreground md:block"
                data-state={state}
                data-collapsible={state === 'collapsed' ? collapsible : ''}
                data-variant={variant}
                data-side={side}
            >
                {/* This is what handles the sidebar gap on desktop */}
                <div
                    className={cn(
                        'relative w-[--sidebar-width] bg-transparent transition-[width] duration-200 ease-linear',
                        'group-data-[collapsible=offcanvas]:w-0',
                        'group-data-[side=right]:rotate-180',
                        variant === 'floating' || variant === 'inset'
                            ? 'group-data-[collapsible=icon]:w-[calc(var(--sidebar-width-icon)_+_theme(spacing.4))]'
                            : 'group-data-[collapsible=icon]:w-[--sidebar-width-icon]',
                    )}
                />
                <div
                    className={cn(
                        'fixed inset-y-0 z-10 hidden h-svh w-[--sidebar-width] transition-[left,right,width] duration-200 ease-linear md:flex',
                        side === 'left'
                            ? 'left-0 group-data-[collapsible=offcanvas]:left-[calc(var(--sidebar-width)*-1)]'
                            : 'right-0 group-data-[collapsible=offcanvas]:right-[calc(var(--sidebar-width)*-1)]',
                        // Adjust the padding for floating and inset variants.
                        variant === 'floating' || variant === 'inset'
                            ? 'p-2 group-data-[collapsible=icon]:w-[calc(var(--sidebar-width-icon)_+_theme(spacing.4)_+2px)]'
                            : 'group-data-[collapsible=icon]:w-[--sidebar-width-icon] group-data-[side=left]:border-r group-data-[side=right]:border-l',
                        className,
                    )}
                    {...props}
=======
                {...props}
            >
                {children}
            </div>
        );
    }

    if (isMobile) {
        return (
            <Sheet open={openMobile} onOpenChange={setOpenMobile} {...props}>
                <SheetContent
                    data-sidebar="sidebar"
                    data-mobile="true"
                    className="w-[--sidebar-width] bg-sidebar p-0 text-sidebar-foreground [&>button]:hidden"
                    style={
                        {
                            '--sidebar-width': SIDEBAR_WIDTH_MOBILE,
                        } as CSSProperties
                    }
                    side={side}
>>>>>>> 6994beab
                >
                    <SheetTitle className="sr-only">Navigation Menu</SheetTitle>
                    <div className="flex h-full w-full flex-col">
                        {children}
                    </div>
                </SheetContent>
            </Sheet>
        );
    }

    return (
        <div
            ref={ref}
            className="group peer hidden md:block text-sidebar-foreground"
            data-state={state}
            data-collapsible={state === 'collapsed' ? collapsible : ''}
            data-variant={variant}
            data-side={side}
        >
            {/* This is what handles the sidebar gap on desktop */}
            <div
                className={cn(
                    'duration-200 relative h-svh w-[--sidebar-width] bg-transparent transition-[width] ease-linear',
                    'group-data-[collapsible=offcanvas]:w-0',
                    'group-data-[side=right]:rotate-180',
                    variant === 'floating' || variant === 'inset'
                        ? 'group-data-[collapsible=icon]:w-[calc(var(--sidebar-width-icon)_+_theme(spacing.4))]'
                        : 'group-data-[collapsible=icon]:w-[--sidebar-width-icon]',
                )}
            />
            <div
                className={cn(
                    'duration-200 fixed inset-y-0 z-10 hidden h-svh w-[--sidebar-width] transition-[left,right,width] ease-linear md:flex',
                    side === 'left'
                        ? 'left-0 group-data-[collapsible=offcanvas]:left-[calc(var(--sidebar-width)*-1)]'
                        : 'right-0 group-data-[collapsible=offcanvas]:right-[calc(var(--sidebar-width)*-1)]',
                    // Adjust the padding for floating and inset variants.
                    variant === 'floating' || variant === 'inset'
                        ? 'p-2 group-data-[collapsible=icon]:w-[calc(var(--sidebar-width-icon)_+_theme(spacing.4)_+2px)]'
                        : 'group-data-[collapsible=icon]:w-[--sidebar-width-icon] group-data-[side=left]:border-r group-data-[side=right]:border-l',
                    className,
                )}
                {...props}
            >
                <div
                    data-sidebar="sidebar"
                    className="flex h-full w-full flex-col bg-sidebar group-data-[variant=floating]:rounded-lg group-data-[variant=floating]:border group-data-[variant=floating]:border-sidebar-border group-data-[variant=floating]:shadow"
                >
                    {children}
                </div>
            </div>
<<<<<<< HEAD
        );
    },
);
Sidebar.displayName = 'Sidebar';
=======
        </div>
    );
};
SidebarContainer.displayName = 'Sidebar';
>>>>>>> 6994beab

const SidebarTrigger = ({
    ref,
    className,
    onClick,
    ...props
}: HTMLAttributes<HTMLButtonElement> & {
    ref?: RefObject<HTMLButtonElement>;
}) => {
    const { toggleSidebar } = useSidebar();

    return (
        <Button
            ref={ref}
            data-sidebar="trigger"
            variant="ghost"
            size="icon"
            className={cn('h-7 w-7', className)}
            onClick={(event) => {
                onClick?.(event);
                toggleSidebar();
            }}
            {...props}
        >
            <PanelLeft />
            <span className="sr-only">Toggle Sidebar</span>
        </Button>
    );
};
SidebarTrigger.displayName = 'SidebarTrigger';

const SidebarRail = ({
    ref,
    className,
    ...props
}: HTMLAttributes<HTMLButtonElement> & {
    ref?: RefObject<HTMLButtonElement>;
}) => {
    const { toggleSidebar } = useSidebar();

    return (
        <button
            ref={ref}
            data-sidebar="rail"
            aria-label="Toggle Sidebar"
            tabIndex={-1}
            onClick={toggleSidebar}
            title="Toggle Sidebar"
            className={cn(
                'absolute inset-y-0 z-20 hidden w-4 -translate-x-1/2 transition-all ease-linear after:absolute after:inset-y-0 after:left-1/2 after:w-[2px] hover:after:bg-sidebar-border group-data-[side=left]:-right-4 group-data-[side=right]:left-0 sm:flex',
                '[[data-side=left]_&]:cursor-w-resize [[data-side=right]_&]:cursor-e-resize',
                '[[data-side=left][data-state=collapsed]_&]:cursor-e-resize [[data-side=right][data-state=collapsed]_&]:cursor-w-resize',
                'group-data-[collapsible=offcanvas]:translate-x-0 group-data-[collapsible=offcanvas]:after:left-full group-data-[collapsible=offcanvas]:hover:bg-sidebar',
                '[[data-side=left][data-collapsible=offcanvas]_&]:-right-2',
                '[[data-side=right][data-collapsible=offcanvas]_&]:-left-2',
                className,
            )}
            {...props}
        />
    );
};
SidebarRail.displayName = 'SidebarRail';

const SidebarInset = ({
    ref,
    className,
    ...props
}: HTMLAttributes<HTMLDivElement> & {
    ref?: RefObject<HTMLDivElement>;
}) => {
    return (
        <main
            ref={ref}
            className={cn(
                'relative flex w-full flex-1 flex-col bg-background',
                'md:peer-data-[variant=inset]:m-2 md:peer-data-[state=collapsed]:peer-data-[variant=inset]:ml-2 md:peer-data-[variant=inset]:ml-0 md:peer-data-[variant=inset]:rounded-xl md:peer-data-[variant=inset]:shadow',
                className,
            )}
            {...props}
        />
    );
};
SidebarInset.displayName = 'SidebarInset';

const SidebarInput = ({
    ref,
    className,
    ...props
}: HTMLAttributes<HTMLInputElement> & {
    ref?: RefObject<HTMLInputElement>;
}) => {
    return (
        <Input
            ref={ref}
            data-sidebar="input"
            className={cn(
                'h-8 w-full bg-background shadow-none focus-visible:ring-2 focus-visible:ring-sidebar-ring',
                className,
            )}
            {...props}
        />
    );
};
SidebarInput.displayName = 'SidebarInput';

const SidebarHeader = ({
    ref,
    className,
    ...props
}: HTMLAttributes<HTMLDivElement> & {
    ref?: RefObject<HTMLDivElement>;
}) => {
    return (
        <div
            ref={ref}
            data-sidebar="header"
            className={cn('flex flex-col gap-2 p-2', className)}
            {...props}
        />
    );
};
SidebarHeader.displayName = 'SidebarHeader';

const SidebarFooter = ({
    ref,
    className,
    ...props
}: HTMLAttributes<HTMLDivElement> & {
    ref?: RefObject<HTMLDivElement>;
}) => {
    return (
        <div
            ref={ref}
            data-sidebar="footer"
            className={cn('flex flex-col gap-2 p-2', className)}
            {...props}
        />
    );
};
SidebarFooter.displayName = 'SidebarFooter';

const SidebarSeparator = ({
    ref,
    className,
    ...props
}: HTMLAttributes<HTMLDivElement> & {
    ref?: RefObject<HTMLDivElement>;
}) => {
    return (
        <Separator
            ref={ref}
            data-sidebar="separator"
            className={cn('mx-2 w-auto bg-sidebar-border', className)}
            {...props}
        />
    );
};
SidebarSeparator.displayName = 'SidebarSeparator';

const SidebarContent = ({
    ref,
    className,
    ...props
}: HTMLAttributes<HTMLDivElement> & {
    ref?: RefObject<HTMLDivElement>;
}) => {
    return (
        <div
            ref={ref}
            data-sidebar="content"
            className={cn(
                'flex min-h-0 flex-1 flex-col gap-2 overflow-auto group-data-[collapsible=icon]:overflow-hidden',
                className,
            )}
            {...props}
        />
    );
};
SidebarContent.displayName = 'SidebarContent';

const SidebarGroup = ({
    ref,
    className,
    ...props
}: HTMLAttributes<HTMLDivElement> & {
    ref?: RefObject<HTMLDivElement>;
}) => {
    return (
        <div
            ref={ref}
            data-sidebar="group"
            className={cn(
                'relative flex w-full min-w-0 flex-col p-2',
                className,
            )}
            {...props}
        />
    );
};
SidebarGroup.displayName = 'SidebarGroup';

const SidebarGroupLabel = ({
    ref,
    className,
    asChild = false,
    ...props
}: HTMLAttributes<HTMLDivElement> & {
    ref?: Ref<HTMLDivElement>;
    asChild?: boolean;
}) => {
    const Comp = asChild ? Slot : 'div';

    return (
        <Comp
            ref={ref}
            data-sidebar="group-label"
            className={cn(
                'flex h-8 shrink-0 items-center rounded-md px-2 text-xs font-medium text-sidebar-foreground/70 outline-none ring-sidebar-ring transition-[margin,opacity] duration-200 ease-linear focus-visible:ring-2 [&>svg]:size-4 [&>svg]:shrink-0',
                'group-data-[collapsible=icon]:-mt-8 group-data-[collapsible=icon]:opacity-0',
                className,
            )}
            {...props}
        />
    );
};
SidebarGroupLabel.displayName = 'SidebarGroupLabel';

const SidebarGroupAction = ({
    ref,
    className,
    asChild = false,
    ...props
}: HTMLAttributes<HTMLButtonElement> & {
    ref?: RefObject<HTMLButtonElement>;
    asChild?: boolean;
}) => {
    const Comp = asChild ? Slot : 'button';

    return (
        <Comp
            ref={ref}
            data-sidebar="group-action"
            className={cn(
                'absolute right-3 top-3.5 flex aspect-square w-5 items-center justify-center rounded-md p-0 text-sidebar-foreground outline-none ring-sidebar-ring transition-transform hover:bg-sidebar-accent hover:text-sidebar-accent-foreground focus-visible:ring-2 [&>svg]:size-4 [&>svg]:shrink-0',
                // Increases the hit area of the button on mobile.
                'after:absolute after:-inset-2 after:md:hidden',
                'group-data-[collapsible=icon]:hidden',
                className,
            )}
            {...props}
        />
    );
};
SidebarGroupAction.displayName = 'SidebarGroupAction';

const SidebarGroupContent = ({
    ref,
    className,
    ...props
}: HTMLAttributes<HTMLDivElement> & {
    ref?: RefObject<HTMLDivElement>;
}) => (
    <div
        ref={ref}
        data-sidebar="group-content"
        className={cn('w-full text-sm', className)}
        {...props}
    />
);
SidebarGroupContent.displayName = 'SidebarGroupContent';

const SidebarMenu = ({
    ref,
    className,
    ...props
}: HTMLAttributes<HTMLUListElement> & {
    ref?: RefObject<HTMLUListElement>;
}) => (
    <ul
        ref={ref}
        data-sidebar="menu"
        className={cn('flex w-full min-w-0 flex-col gap-1', className)}
        {...props}
    />
);
SidebarMenu.displayName = 'SidebarMenu';

const SidebarMenuItem = ({
    ref,
    className,
    ...props
}: HTMLAttributes<HTMLLIElement> & {
    ref?: RefObject<HTMLLIElement>;
}) => (
    <li
        ref={ref}
        data-sidebar="menu-item"
        className={cn('group/menu-item relative', className)}
        {...props}
    />
);
SidebarMenuItem.displayName = 'SidebarMenuItem';

const sidebarMenuButtonVariants = cva(
    'peer/menu-button flex w-full items-center gap-2 overflow-hidden rounded-md p-2 text-left text-sm outline-none ring-sidebar-ring transition-[width,height,padding] hover:bg-sidebar-accent hover:text-sidebar-accent-foreground focus-visible:ring-2 active:bg-sidebar-accent active:text-sidebar-accent-foreground disabled:pointer-events-none disabled:opacity-50 group-has-[[data-sidebar=menu-action]]/menu-item:pr-8 aria-disabled:pointer-events-none aria-disabled:opacity-50 data-[active=true]:bg-sidebar-accent data-[active=true]:font-medium data-[active=true]:text-sidebar-accent-foreground data-[state=open]:hover:bg-sidebar-accent data-[state=open]:hover:text-sidebar-accent-foreground group-data-[collapsible=icon]:!size-8 group-data-[collapsible=icon]:!p-2 [&>span:last-child]:truncate [&>svg]:size-4 [&>svg]:shrink-0',
    {
        variants: {
            variant: {
                default:
                    'hover:bg-sidebar-accent hover:text-sidebar-accent-foreground',
                outline:
                    'bg-background shadow-[0_0_0_1px_hsl(var(--sidebar-border))] hover:bg-sidebar-accent hover:text-sidebar-accent-foreground hover:shadow-[0_0_0_1px_hsl(var(--sidebar-accent))]',
            },
            size: {
                default: 'h-8 text-sm',
                sm: 'h-7 text-xs',
                lg: 'h-12 text-sm group-data-[collapsible=icon]:!p-0',
            },
        },
        defaultVariants: {
            variant: 'default',
            size: 'default',
        },
    },
);

const SidebarMenuButton = ({
    ref,
    asChild = false,
    isActive = false,
    variant = 'default',
    size = 'default',
    tooltip,
    className,
    ...props
}: HTMLAttributes<HTMLButtonElement> & {
    ref?: RefObject<HTMLButtonElement>;
    asChild?: boolean;
    isActive?: boolean;
    tooltip?: string | ComponentProps<typeof TooltipContent>;
} & VariantProps<typeof sidebarMenuButtonVariants>) => {
    const Comp = asChild ? Slot : 'button';
    const { isMobile, state } = useSidebar();

    const button = (
        <Comp
            ref={ref}
            data-sidebar="menu-button"
            data-size={size}
            data-active={isActive}
            className={cn(
                sidebarMenuButtonVariants({ variant, size }),
                className,
            )}
            {...props}
        />
    );

    if (!tooltip) {
        return button;
    }

    if (typeof tooltip === 'string') {
        tooltip = {
            children: tooltip,
        };
    }

    return (
        <Tooltip>
            <TooltipTrigger asChild>{button}</TooltipTrigger>
            <TooltipContent
                side="right"
                align="center"
                hidden={state !== 'collapsed' || isMobile}
                {...tooltip}
            />
        </Tooltip>
    );
};
SidebarMenuButton.displayName = 'SidebarMenuButton';

const SidebarMenuAction = ({
    ref,
    className,
    asChild = false,
    showOnHover = false,
    ...props
}: HTMLAttributes<HTMLButtonElement> & {
    ref?: RefObject<HTMLButtonElement>;
    asChild?: boolean;
    showOnHover?: boolean;
}) => {
    const Comp = asChild ? Slot : 'button';

    return (
        <Comp
            ref={ref}
            data-sidebar="menu-action"
            className={cn(
                'absolute right-1 top-1.5 flex aspect-square w-5 items-center justify-center rounded-md p-0 text-sidebar-foreground outline-none ring-sidebar-ring transition-transform hover:bg-sidebar-accent hover:text-sidebar-accent-foreground focus-visible:ring-2 peer-hover/menu-button:text-sidebar-accent-foreground [&>svg]:size-4 [&>svg]:shrink-0',
                // Increases the hit area of the button on mobile.
                'after:absolute after:-inset-2 after:md:hidden',
                'peer-data-[size=sm]/menu-button:top-1',
                'peer-data-[size=default]/menu-button:top-1.5',
                'peer-data-[size=lg]/menu-button:top-2.5',
                'group-data-[collapsible=icon]:hidden',
                showOnHover &&
                    'group-focus-within/menu-item:opacity-100 group-hover/menu-item:opacity-100 data-[state=open]:opacity-100 peer-data-[active=true]/menu-button:text-sidebar-accent-foreground md:opacity-0',
                className,
            )}
            {...props}
        />
    );
};
SidebarMenuAction.displayName = 'SidebarMenuAction';

const SidebarMenuBadge = ({
    ref,
    className,
    ...props
}: HTMLAttributes<HTMLDivElement> & {
    ref?: RefObject<HTMLDivElement>;
}) => (
    <div
        ref={ref}
        data-sidebar="menu-badge"
        className={cn(
            'pointer-events-none absolute right-1 flex h-5 min-w-5 select-none items-center justify-center rounded-md px-1 text-xs font-medium tabular-nums text-sidebar-foreground',
            'peer-hover/menu-button:text-sidebar-accent-foreground peer-data-[active=true]/menu-button:text-sidebar-accent-foreground',
            'peer-data-[size=sm]/menu-button:top-1',
            'peer-data-[size=default]/menu-button:top-1.5',
            'peer-data-[size=lg]/menu-button:top-2.5',
            'group-data-[collapsible=icon]:hidden',
            className,
        )}
        {...props}
    />
);
SidebarMenuBadge.displayName = 'SidebarMenuBadge';

const SidebarMenuSkeleton = ({
    ref,
    className,
    showIcon = false,
    ...props
}: HTMLAttributes<HTMLDivElement> & {
    ref?: RefObject<HTMLDivElement>;
    showIcon?: boolean;
}) => {
    // Random width between 50 to 90%.
    const width = React.useMemo(() => {
        return `${Math.floor(Math.random() * 40) + 50}%`;
    }, []);

    return (
        <div
            ref={ref}
            data-sidebar="menu-skeleton"
            className={cn(
                'flex h-8 items-center gap-2 rounded-md px-2',
                className,
            )}
            {...props}
        >
            {showIcon && (
                <Skeleton
                    className="size-4 rounded-md"
                    data-sidebar="menu-skeleton-icon"
                />
            )}
            <Skeleton
                className="h-4 max-w-[--skeleton-width] flex-1"
                data-sidebar="menu-skeleton-text"
                style={
                    {
                        '--skeleton-width': width,
                    } as CSSProperties
                }
            />
        </div>
    );
};
SidebarMenuSkeleton.displayName = 'SidebarMenuSkeleton';

const SidebarMenuSub = ({
    ref,
    className,
    ...props
}: HTMLAttributes<HTMLUListElement> & {
    ref?: RefObject<HTMLUListElement>;
}) => (
    <ul
        ref={ref}
        data-sidebar="menu-sub"
        className={cn(
            'mx-3.5 flex min-w-0 translate-x-px flex-col gap-1 border-l border-sidebar-border px-2.5 py-0.5',
            'group-data-[collapsible=icon]:hidden',
            className,
        )}
        {...props}
    />
);
SidebarMenuSub.displayName = 'SidebarMenuSub';

const SidebarMenuSubItem = ({
    ref,
    ...props
}: HTMLAttributes<HTMLLIElement> & {
    ref?: RefObject<HTMLLIElement>;
}) => <li ref={ref} {...props} />;
SidebarMenuSubItem.displayName = 'SidebarMenuSubItem';

const SidebarMenuSubButton = ({
    ref,
    asChild = false,
    size = 'md',
    isActive,
    className,
    ...props
}: HTMLAttributes<HTMLAnchorElement> & {
    ref?: RefObject<HTMLAnchorElement>;
    asChild?: boolean;
    size?: 'sm' | 'md';
    isActive?: boolean;
}) => {
    const Comp = asChild ? Slot : 'a';

    return (
        <Comp
            ref={ref}
            data-sidebar="menu-sub-button"
            data-size={size}
            data-active={isActive}
            className={cn(
                'flex h-7 min-w-0 -translate-x-px items-center gap-2 overflow-hidden rounded-md px-2 text-sidebar-foreground outline-none ring-sidebar-ring hover:bg-sidebar-accent hover:text-sidebar-accent-foreground focus-visible:ring-2 active:bg-sidebar-accent active:text-sidebar-accent-foreground disabled:pointer-events-none disabled:opacity-50 aria-disabled:pointer-events-none aria-disabled:opacity-50 [&>span:last-child]:truncate [&>svg]:size-4 [&>svg]:shrink-0 [&>svg]:text-sidebar-accent-foreground',
                'data-[active=true]:bg-sidebar-accent data-[active=true]:text-sidebar-accent-foreground',
                size === 'sm' && 'text-xs',
                size === 'md' && 'text-sm',
                'group-data-[collapsible=icon]:hidden',
                className,
            )}
            {...props}
        />
    );
};
SidebarMenuSubButton.displayName = 'SidebarMenuSubButton';

export {
    Sidebar,
    SidebarContent,
    SidebarFooter,
    SidebarGroup,
    SidebarGroupAction,
    SidebarGroupContent,
    SidebarGroupLabel,
    SidebarHeader,
    SidebarInput,
    SidebarInset,
    SidebarMenu,
    SidebarMenuAction,
    SidebarMenuBadge,
    SidebarMenuButton,
    SidebarMenuItem,
    SidebarMenuSkeleton,
    SidebarMenuSub,
    SidebarMenuSubButton,
    SidebarMenuSubItem,
    SidebarProvider,
    SidebarRail,
    SidebarSeparator,
    SidebarTrigger,
    useSidebar,
};<|MERGE_RESOLUTION|>--- conflicted
+++ resolved
@@ -3,9 +3,6 @@
 import { Slot } from '@radix-ui/react-slot';
 import { VariantProps, cva } from 'class-variance-authority';
 import { PanelLeft } from 'lucide-react';
-<<<<<<< HEAD
-import * as React from 'react';
-=======
 import type {
     CSSProperties,
     ComponentProps,
@@ -14,18 +11,11 @@
     RefObject,
 } from 'react';
 import { createContext, use, useCallback, useEffect, useState } from 'react';
->>>>>>> 6994beab
 
 import { Button } from '@/components/ui/button';
 import { Input } from '@/components/ui/input';
 import { Separator } from '@/components/ui/separator';
-import {
-    Sheet,
-    SheetContent,
-    SheetDescription,
-    SheetHeader,
-    SheetTitle,
-} from '@/components/ui/sheet';
+import { Sheet, SheetContent, SheetTitle } from '@/components/ui/sheet';
 import { Skeleton } from '@/components/ui/skeleton';
 import {
     Tooltip,
@@ -36,14 +26,14 @@
 import { useIsMobile } from '@/hooks/use-mobile';
 import { cn } from '@/lib/utils';
 
-const SIDEBAR_COOKIE_NAME = 'sidebar_state';
+const SIDEBAR_COOKIE_NAME = 'sidebar:state';
 const SIDEBAR_COOKIE_MAX_AGE = 60 * 60 * 24 * 7;
 const SIDEBAR_WIDTH = '14rem';
-const SIDEBAR_WIDTH_MOBILE = '18rem';
+const SIDEBAR_WIDTH_MOBILE = '16rem';
 const SIDEBAR_WIDTH_ICON = '3rem';
 const SIDEBAR_KEYBOARD_SHORTCUT = 'b';
 
-type SidebarContextProps = {
+type SidebarContext = {
     state: 'expanded' | 'collapsed';
     open: boolean;
     setOpen: (open: boolean) => void;
@@ -53,11 +43,7 @@
     toggleSidebar: () => void;
 };
 
-<<<<<<< HEAD
-const SidebarContext = React.createContext<SidebarContextProps | null>(null);
-=======
 const SidebarContext = createContext<SidebarContext | null>(null);
->>>>>>> 6994beab
 
 function useSidebar() {
     const context = use(SidebarContext);
@@ -105,55 +91,6 @@
         [setOpenProp, open],
     );
 
-<<<<<<< HEAD
-        // Helper to toggle the sidebar.
-        const toggleSidebar = React.useCallback(() => {
-            return isMobile
-                ? setOpenMobile((open) => !open)
-                : setOpen((open) => !open);
-        }, [isMobile, setOpen, setOpenMobile]);
-
-        // Adds a keyboard shortcut to toggle the sidebar.
-        React.useEffect(() => {
-            const handleKeyDown = (event: KeyboardEvent) => {
-                if (
-                    event.key === SIDEBAR_KEYBOARD_SHORTCUT &&
-                    (event.metaKey || event.ctrlKey)
-                ) {
-                    event.preventDefault();
-                    toggleSidebar();
-                }
-            };
-
-            window.addEventListener('keydown', handleKeyDown);
-            return () => window.removeEventListener('keydown', handleKeyDown);
-        }, [toggleSidebar]);
-
-        // We add a state so that we can do data-state="expanded" or "collapsed".
-        // This makes it easier to style the sidebar with Tailwind classes.
-        const state = open ? 'expanded' : 'collapsed';
-
-        const contextValue = React.useMemo<SidebarContextProps>(
-            () => ({
-                state,
-                open,
-                setOpen,
-                isMobile,
-                openMobile,
-                setOpenMobile,
-                toggleSidebar,
-            }),
-            [
-                state,
-                open,
-                setOpen,
-                isMobile,
-                openMobile,
-                setOpenMobile,
-                toggleSidebar,
-            ],
-        );
-=======
     // Helper to toggle the sidebar.
     const toggleSidebar = useCallback(() => {
         return isMobile
@@ -172,34 +109,11 @@
                 toggleSidebar();
             }
         };
->>>>>>> 6994beab
 
         window.addEventListener('keydown', handleKeyDown);
         return () => window.removeEventListener('keydown', handleKeyDown);
     }, [toggleSidebar]);
 
-<<<<<<< HEAD
-const Sidebar = React.forwardRef<
-    HTMLDivElement,
-    React.ComponentProps<'div'> & {
-        side?: 'left' | 'right';
-        variant?: 'sidebar' | 'floating' | 'inset';
-        collapsible?: 'offcanvas' | 'icon' | 'none';
-    }
->(
-    (
-        {
-            side = 'left',
-            variant = 'sidebar',
-            collapsible = 'offcanvas',
-            className,
-            children,
-            ...props
-        },
-        ref,
-    ) => {
-        const { isMobile, state, openMobile, setOpenMobile } = useSidebar();
-=======
     // We add a state so that we can do data-state="expanded" or "collapsed".
     // This makes it easier to style the sidebar with Tailwind classes.
     const state = open ? 'expanded' : 'collapsed';
@@ -213,7 +127,6 @@
         setOpenMobile,
         toggleSidebar,
     };
->>>>>>> 6994beab
 
     return (
         <SidebarContext value={contextValue}>
@@ -235,48 +148,11 @@
                 >
                     {children}
                 </div>
-<<<<<<< HEAD
-            );
-        }
-
-        if (isMobile) {
-            return (
-                <Sheet
-                    open={openMobile}
-                    onOpenChange={setOpenMobile}
-                    {...props}
-                >
-                    <SheetContent
-                        data-sidebar="sidebar"
-                        data-mobile="true"
-                        className="w-[--sidebar-width] bg-sidebar p-0 text-sidebar-foreground [&>button]:hidden"
-                        style={
-                            {
-                                '--sidebar-width': SIDEBAR_WIDTH_MOBILE,
-                            } as React.CSSProperties
-                        }
-                        side={side}
-                    >
-                        <SheetHeader className="sr-only">
-                            <SheetTitle>Sidebar</SheetTitle>
-                            <SheetDescription>
-                                Displays the mobile sidebar.
-                            </SheetDescription>
-                        </SheetHeader>
-                        <div className="flex h-full w-full flex-col">
-                            {children}
-                        </div>
-                    </SheetContent>
-                </Sheet>
-            );
-        }
-=======
             </TooltipProvider>
         </SidebarContext>
     );
 };
 SidebarProvider.displayName = 'SidebarProvider';
->>>>>>> 6994beab
 
 const SidebarContainer = ({
     ref,
@@ -302,38 +178,6 @@
                     className,
                 )}
                 ref={ref}
-<<<<<<< HEAD
-                className="group peer hidden text-sidebar-foreground md:block"
-                data-state={state}
-                data-collapsible={state === 'collapsed' ? collapsible : ''}
-                data-variant={variant}
-                data-side={side}
-            >
-                {/* This is what handles the sidebar gap on desktop */}
-                <div
-                    className={cn(
-                        'relative w-[--sidebar-width] bg-transparent transition-[width] duration-200 ease-linear',
-                        'group-data-[collapsible=offcanvas]:w-0',
-                        'group-data-[side=right]:rotate-180',
-                        variant === 'floating' || variant === 'inset'
-                            ? 'group-data-[collapsible=icon]:w-[calc(var(--sidebar-width-icon)_+_theme(spacing.4))]'
-                            : 'group-data-[collapsible=icon]:w-[--sidebar-width-icon]',
-                    )}
-                />
-                <div
-                    className={cn(
-                        'fixed inset-y-0 z-10 hidden h-svh w-[--sidebar-width] transition-[left,right,width] duration-200 ease-linear md:flex',
-                        side === 'left'
-                            ? 'left-0 group-data-[collapsible=offcanvas]:left-[calc(var(--sidebar-width)*-1)]'
-                            : 'right-0 group-data-[collapsible=offcanvas]:right-[calc(var(--sidebar-width)*-1)]',
-                        // Adjust the padding for floating and inset variants.
-                        variant === 'floating' || variant === 'inset'
-                            ? 'p-2 group-data-[collapsible=icon]:w-[calc(var(--sidebar-width-icon)_+_theme(spacing.4)_+2px)]'
-                            : 'group-data-[collapsible=icon]:w-[--sidebar-width-icon] group-data-[side=left]:border-r group-data-[side=right]:border-l',
-                        className,
-                    )}
-                    {...props}
-=======
                 {...props}
             >
                 {children}
@@ -354,7 +198,6 @@
                         } as CSSProperties
                     }
                     side={side}
->>>>>>> 6994beab
                 >
                     <SheetTitle className="sr-only">Navigation Menu</SheetTitle>
                     <div className="flex h-full w-full flex-col">
@@ -406,17 +249,10 @@
                     {children}
                 </div>
             </div>
-<<<<<<< HEAD
-        );
-    },
-);
-Sidebar.displayName = 'Sidebar';
-=======
         </div>
     );
 };
 SidebarContainer.displayName = 'Sidebar';
->>>>>>> 6994beab
 
 const SidebarTrigger = ({
     ref,
@@ -491,8 +327,8 @@
         <main
             ref={ref}
             className={cn(
-                'relative flex w-full flex-1 flex-col bg-background',
-                'md:peer-data-[variant=inset]:m-2 md:peer-data-[state=collapsed]:peer-data-[variant=inset]:ml-2 md:peer-data-[variant=inset]:ml-0 md:peer-data-[variant=inset]:rounded-xl md:peer-data-[variant=inset]:shadow',
+                'relative flex min-h-svh flex-1 flex-col bg-background',
+                'peer-data-[variant=inset]:min-h-[calc(100svh-theme(spacing.4))] md:peer-data-[variant=inset]:m-2 md:peer-data-[state=collapsed]:peer-data-[variant=inset]:ml-2 md:peer-data-[variant=inset]:ml-0 md:peer-data-[variant=inset]:rounded-xl md:peer-data-[variant=inset]:shadow',
                 className,
             )}
             {...props}
@@ -634,7 +470,7 @@
             ref={ref}
             data-sidebar="group-label"
             className={cn(
-                'flex h-8 shrink-0 items-center rounded-md px-2 text-xs font-medium text-sidebar-foreground/70 outline-none ring-sidebar-ring transition-[margin,opacity] duration-200 ease-linear focus-visible:ring-2 [&>svg]:size-4 [&>svg]:shrink-0',
+                'duration-200 flex h-8 shrink-0 items-center rounded-md px-2 text-xs font-medium text-sidebar-foreground/70 outline-none ring-sidebar-ring transition-[margin,opa] ease-linear focus-visible:ring-2 [&>svg]:size-4 [&>svg]:shrink-0',
                 'group-data-[collapsible=icon]:-mt-8 group-data-[collapsible=icon]:opacity-0',
                 className,
             )}
@@ -845,7 +681,7 @@
         ref={ref}
         data-sidebar="menu-badge"
         className={cn(
-            'pointer-events-none absolute right-1 flex h-5 min-w-5 select-none items-center justify-center rounded-md px-1 text-xs font-medium tabular-nums text-sidebar-foreground',
+            'absolute right-1 flex h-5 min-w-5 items-center justify-center rounded-md px-1 text-xs font-medium tabular-nums text-sidebar-foreground select-none pointer-events-none',
             'peer-hover/menu-button:text-sidebar-accent-foreground peer-data-[active=true]/menu-button:text-sidebar-accent-foreground',
             'peer-data-[size=sm]/menu-button:top-1',
             'peer-data-[size=default]/menu-button:top-1.5',
@@ -868,16 +704,14 @@
     showIcon?: boolean;
 }) => {
     // Random width between 50 to 90%.
-    const width = React.useMemo(() => {
-        return `${Math.floor(Math.random() * 40) + 50}%`;
-    }, []);
+    const width = `${Math.floor(Math.random() * 40) + 50}%`;
 
     return (
         <div
             ref={ref}
             data-sidebar="menu-skeleton"
             className={cn(
-                'flex h-8 items-center gap-2 rounded-md px-2',
+                'rounded-md h-8 flex gap-2 px-2 items-center',
                 className,
             )}
             {...props}
@@ -889,7 +723,7 @@
                 />
             )}
             <Skeleton
-                className="h-4 max-w-[--skeleton-width] flex-1"
+                className="h-4 flex-1 max-w-[--skeleton-width]"
                 data-sidebar="menu-skeleton-text"
                 style={
                     {
@@ -966,7 +800,7 @@
 SidebarMenuSubButton.displayName = 'SidebarMenuSubButton';
 
 export {
-    Sidebar,
+    SidebarContainer,
     SidebarContent,
     SidebarFooter,
     SidebarGroup,
