'use client';

import * as SeparatorPrimitive from '@radix-ui/react-separator';
<<<<<<< HEAD
import * as React from 'react';
=======
import type { ComponentProps } from 'react';
>>>>>>> 6994beab

import { cn } from '@/lib/utils';

const Separator = ({
    ref,
    className,
    orientation = 'horizontal',
    decorative = true,
    ...props
}: ComponentProps<typeof SeparatorPrimitive.Root>) => (
    <SeparatorPrimitive.Root
        ref={ref}
        decorative={decorative}
        orientation={orientation}
        className={cn(
            'shrink-0 bg-border',
            orientation === 'horizontal' ? 'h-[1px] w-full' : 'h-full w-[1px]',
            className,
        )}
        {...props}
    />
);
Separator.displayName = SeparatorPrimitive.Root.displayName;

export { Separator };<|MERGE_RESOLUTION|>--- conflicted
+++ resolved
@@ -1,11 +1,7 @@
 'use client';
 
 import * as SeparatorPrimitive from '@radix-ui/react-separator';
-<<<<<<< HEAD
-import * as React from 'react';
-=======
 import type { ComponentProps } from 'react';
->>>>>>> 6994beab
 
 import { cn } from '@/lib/utils';
 
