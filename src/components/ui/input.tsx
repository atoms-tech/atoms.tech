<<<<<<< HEAD
import * as React from 'react';
=======
import type { InputHTMLAttributes, Ref } from 'react';
import { RefCallBack } from 'react-hook-form';
>>>>>>> 6994beab

import { cn } from '@/lib/utils';

const Input = ({
    className,
    type,
    ...props
}: InputHTMLAttributes<HTMLInputElement> & {
    ref?: Ref<HTMLInputElement> | RefCallBack;
}) => {
    return (
        <input
            type={type}
            className={cn(
                'flex h-9 w-full rounded-md border border-input bg-transparent px-3 py-1 text-base shadow-sm transition-colors file:border-0 file:bg-transparent file:text-sm file:font-medium file:text-foreground placeholder:text-muted-foreground focus-visible:outline-none focus-visible:ring-1 focus-visible:ring-ring disabled:cursor-not-allowed disabled:opacity-50 md:text-sm',
                className,
            )}
            {...props}
        />
    );
};
Input.displayName = 'Input';

export { Input };<|MERGE_RESOLUTION|>--- conflicted
+++ resolved
@@ -1,9 +1,5 @@
-<<<<<<< HEAD
-import * as React from 'react';
-=======
 import type { InputHTMLAttributes, Ref } from 'react';
 import { RefCallBack } from 'react-hook-form';
->>>>>>> 6994beab
 
 import { cn } from '@/lib/utils';
 
