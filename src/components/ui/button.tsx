import { Slot } from '@radix-ui/react-slot';
<<<<<<< HEAD
import { type VariantProps, cva } from 'class-variance-authority';
import * as React from 'react';
=======
import { cva, type VariantProps } from 'class-variance-authority';
import type { ButtonHTMLAttributes, RefObject } from 'react';
>>>>>>> 6994beab

import { cn } from '@/lib/utils';

const buttonVariants = cva(
    'inline-flex items-center justify-center gap-2 whitespace-nowrap rounded-md text-sm font-medium transition-colors focus-visible:outline-none focus-visible:ring-1 focus-visible:ring-ring disabled:pointer-events-none disabled:opacity-50 [&_svg]:pointer-events-none [&_svg]:size-4 [&_svg]:shrink-0',
    {
        variants: {
            variant: {
                default:
                    'bg-primary text-primary-foreground shadow hover:bg-primary/90',
                destructive:
                    'bg-destructive text-destructive-foreground shadow-sm hover:bg-destructive/90',
                outline:
                    'border border-input bg-background shadow-sm hover:bg-accent hover:text-accent-foreground',
                secondary:
                    'bg-secondary text-secondary-foreground shadow-sm hover:bg-secondary/80',
                ghost: 'hover:bg-accent hover:text-accent-foreground',
                link: 'text-primary underline-offset-4 hover:underline',
            },
            size: {
                default: 'h-9 px-4 py-2',
                sm: 'h-8 rounded-md px-3 text-xs',
                lg: 'h-10 rounded-md px-8',
                icon: 'h-9 w-9',
            },
        },
        defaultVariants: {
            variant: 'default',
            size: 'default',
        },
    },
);

export interface ButtonProps
    extends ButtonHTMLAttributes<HTMLButtonElement>,
        VariantProps<typeof buttonVariants> {
    asChild?: boolean;
}

const Button = ({
    ref,
    className,
    variant,
    size,
    asChild = false,
    ...props
}: ButtonProps & {
    ref?: RefObject<HTMLButtonElement>;
}) => {
    const Comp = asChild ? Slot : 'button';
    return (
        <Comp
            className={cn(buttonVariants({ variant, size, className }))}
            ref={ref}
            {...props}
        />
    );
};
Button.displayName = 'Button';

export { Button, buttonVariants };<|MERGE_RESOLUTION|>--- conflicted
+++ resolved
@@ -1,11 +1,6 @@
 import { Slot } from '@radix-ui/react-slot';
-<<<<<<< HEAD
-import { type VariantProps, cva } from 'class-variance-authority';
-import * as React from 'react';
-=======
 import { cva, type VariantProps } from 'class-variance-authority';
 import type { ButtonHTMLAttributes, RefObject } from 'react';
->>>>>>> 6994beab
 
 import { cn } from '@/lib/utils';
 
