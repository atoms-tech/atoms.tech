--- conflicted
+++ resolved
@@ -200,14 +200,21 @@
     const deleteColumn = useCallback(
         async (columnId: string, blockId: string) => {
             try {
-<<<<<<< HEAD
+                console.log('[ColumnActions] Deleting column:', columnId);
+
                 // Step 1: Delete the column itself
                 const { error: columnError } = await supabase
                     .from('columns')
                     .delete()
                     .eq('id', columnId);
 
-                if (columnError) throw columnError;
+                if (columnError) {
+                    console.error(
+                        '[ColumnActions] Failed to delete column record:',
+                        columnError,
+                    );
+                    throw columnError;
+                }
 
                 // Step 2: Remove the column from each requirement's properties
                 const { data: requirements, error: requirementsError } = await supabase
@@ -221,36 +228,6 @@
                 const updatePromises = requirements.map((req) => {
                     const originalProps = req.properties;
 
-=======
-                console.log('[ColumnActions] Deleting column:', columnId);
-
-                // Step 1: Delete the column itself
-                const { error: columnError } = await supabase
-                    .from('columns')
-                    .delete()
-                    .eq('id', columnId);
-
-                if (columnError) {
-                    console.error(
-                        '[ColumnActions] Failed to delete column record:',
-                        columnError,
-                    );
-                    throw columnError;
-                }
-
-                // Step 2: Remove the column from each requirement's properties
-                const { data: requirements, error: requirementsError } = await supabase
-                    .from('requirements')
-                    .select('*')
-                    .eq('block_id', blockId)
-                    .eq('is_deleted', false);
-
-                if (requirementsError) throw requirementsError;
-
-                const updatePromises = requirements.map((req) => {
-                    const originalProps = req.properties;
-
->>>>>>> 953da476
                     // Ensure it's an object before spreading
                     const currentProps =
                         originalProps &&
@@ -259,9 +236,6 @@
                             ? { ...originalProps }
                             : {};
 
-<<<<<<< HEAD
-                    delete currentProps[columnId];
-=======
                     // Delete any key that has matching column_id
                     for (const key of Object.keys(currentProps)) {
                         const entry = currentProps[key];
@@ -278,7 +252,6 @@
                         }
                     }
                     delete currentProps[columnId]; // Clean up legacy bug. Should be remedied when editing a req but meh.
->>>>>>> 953da476
 
                     return supabase
                         .from('requirements')
@@ -296,11 +269,7 @@
                     queryKey: queryKeys.requirements.byBlock(blockId),
                 });
             } catch (error) {
-<<<<<<< HEAD
-                console.error('Error deleting column:', error);
-=======
                 console.error('[ColumnActions] Error deleting column:', error);
->>>>>>> 953da476
                 throw error;
             }
         },
