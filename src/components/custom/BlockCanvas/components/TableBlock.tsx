'use client';

/* eslint-disable react-hooks/exhaustive-deps */
import { MoreVertical, Plus } from 'lucide-react';
import { useParams } from 'next/navigation';
import React, { useCallback, useMemo, useState } from 'react';

import { useColumnActions } from '@/components/custom/BlockCanvas/hooks/useColumnActions';
import {
    DynamicRequirement,
    useRequirementActions,
} from '@/components/custom/BlockCanvas/hooks/useRequirementActions';
import {
    BlockProps,
    BlockTableMetadata,
    BlockWithRequirements,
    Column,
    Property,
    PropertyType,
} from '@/components/custom/BlockCanvas/types';
import {
    buildCsv,
    saveCsvWithPicker,
} from '@/components/custom/BlockCanvas/utils/exportCsv';
import { saveExcel } from '@/components/custom/BlockCanvas/utils/exportExcel';
import { saveReqIF } from '@/components/custom/BlockCanvas/utils/exportReqIF';
import { Button } from '@/components/ui/button';
import {
    DropdownMenu,
    DropdownMenuContent,
    DropdownMenuItem,
    DropdownMenuTrigger,
} from '@/components/ui/dropdown-menu';
import { Input } from '@/components/ui/input';
import { useOrganization } from '@/lib/providers/organization.provider';
import { cn } from '@/lib/utils';
import { useDocumentStore } from '@/store/document.store';
import { Requirement } from '@/types/base/requirements.types';

import { AddColumnDialog } from './EditableTable/components/AddColumnDialog';
import { DeleteRequirementDialog } from './EditableTable/components/DeleteRequirementDialog';
import {
    BaseRow,
    EditableColumn,
    EditableColumnType,
    PropertyConfig,
} from './EditableTable/types';
import { ExportTableDialog } from './ExportTableDialog';
import { GenericTableBlockContent } from './GenericTableBlockContent';
import { TableBlockContent } from './TableBlockContent';
import { TableBlockLoadingState } from './TableBlockLoadingState';

// Toggle verbose debugging for this component
const DEBUG_TABLE_BLOCK = false;

// Helper function to convert property type to editable column type
const propertyTypeToColumnType = (type: PropertyType): EditableColumnType => {
    switch (type) {
        case PropertyType.select:
            return 'select';
        case PropertyType.multi_select:
            return 'multi_select';
        case PropertyType.number:
            return 'number';
        case PropertyType.date:
            return 'date';
        default:
            return 'text';
    }
};

const TableHeader: React.FC<{
    name: string;
    isEditMode: boolean;
    onNameChange: (name: string) => void;
    onAddColumn: (
        name: string,
        type: EditableColumnType,
        propertyConfig: PropertyConfig,
        defaultValue: string,
    ) => void;
    onAddColumnFromProperty?: (propertyId: string, defaultValue: string) => void;
    onDelete: () => void;
    onOpenExport?: () => void;
    dragActivators?: React.ComponentProps<typeof Button>;
    orgId: string;
    projectId?: string;
    documentId?: string;
    blockId?: string;
    tableMetadata?: BlockTableMetadata | null;
}> = ({
    name,
    isEditMode,
    onNameChange,
    onAddColumn,
    onAddColumnFromProperty,
    onDelete,
    onOpenExport,
    orgId,
    projectId,
    documentId,
}) => {
    const [isEditing, setIsEditing] = useState(false);
    const [inputValue, setInputValue] = useState(name);
    const [isAddColumnOpen, setIsAddColumnOpen] = useState(false);

    const handleBlur = () => {
        if (isEditing) {
            setIsEditing(false);
            if (inputValue.trim() !== name) {
                onNameChange(inputValue);
            }
        }
    };

    const handleKeyDown = (e: React.KeyboardEvent) => {
        if (e.key === 'Enter') {
            setIsEditing(false);
            onNameChange(inputValue);
        } else if (e.key === 'Escape') {
            setIsEditing(false);
            setInputValue(name);
        }
    };

    // Sync inputValue when prop 'name' changes, to avoid stale input after edit from outside
    React.useEffect(() => {
        setInputValue(name);
    }, [name]);

    return (
        <>
            <div className="flex items-center justify-between px-4 py-2 border-b bg-background">
                {isEditMode && isEditing ? (
                    <Input
                        value={inputValue}
                        onChange={(e: React.ChangeEvent<HTMLInputElement>) =>
                            setInputValue(e.target.value)
                        }
                        onBlur={handleBlur}
                        onKeyDown={handleKeyDown}
                        className="max-w-[300px] h-9"
                        autoFocus
                    />
                ) : (
                    <h3
                        className={cn(
                            'text-lg font-semibold',
                            isEditMode && 'cursor-pointer',
                        )}
                        onClick={() => isEditMode && setIsEditing(true)}
                    >
                        {name}
                    </h3>
                )}
                <div className="flex items-center gap-2">
                    {isEditMode && (
                        <>
                            <Button
                                variant="ghost"
                                size="sm"
                                onClick={() => setIsAddColumnOpen(true)}
                            >
                                <Plus className="mr-2 h-4 w-4" />
                                Add Column
                            </Button>
                            <Button
                                variant="ghost"
                                size="sm"
                                onClick={() => onOpenExport?.()}
                            >
                                Export Table
                            </Button>
                        </>
                    )}
                    {isEditMode && (
                        <DropdownMenu>
                            <DropdownMenuTrigger asChild>
                                <Button variant="ghost" size="sm" className="h-8 w-8 p-0">
                                    <MoreVertical className="h-4 w-4" />
                                    <span className="sr-only">Open menu</span>
                                </Button>
                            </DropdownMenuTrigger>
                            <DropdownMenuContent align="end">
                                <DropdownMenuItem
                                    onClick={() => setIsAddColumnOpen(true)}
                                >
                                    Add Column
                                </DropdownMenuItem>
                                <DropdownMenuItem onClick={onDelete}>
                                    Delete Table
                                </DropdownMenuItem>
                            </DropdownMenuContent>
                        </DropdownMenu>
                    )}
                </div>
            </div>
            <AddColumnDialog
                isOpen={isAddColumnOpen}
                onClose={() => setIsAddColumnOpen(false)}
                onSave={onAddColumn}
                onSaveFromProperty={onAddColumnFromProperty}
                orgId={orgId}
                projectId={projectId}
                documentId={documentId}
            />
        </>
    );
};

export const TableBlock: React.FC<BlockProps> = ({
    block,
    onUpdate,
    onDelete,
    dragActivators,
    userProfile,
}) => {
    if (DEBUG_TABLE_BLOCK) {
        console.log('🔍 TableBlock render:', {
            blockId: block.id,
            blockType: block.type,
            hasColumns: !!block.columns,
            columnsLength: block.columns?.length,
            columns: block.columns,
        });
    }

    const params = useParams();
    const { currentOrganization } = useOrganization();

    const {
        createPropertyAndColumn,
        createColumnFromProperty,
        deleteColumn,
        renameProperty = undefined, // provide default to handle if not implemented yet
    } = useColumnActions({
        orgId: currentOrganization?.id || '',
        projectId: params.projectId as string,
        documentId: params.documentId as string,
    });

    const projectId = params?.projectId as string;

    // IMPORTANT: Initialize localRequirements once from block.requirements
    // but prevent resetting on every rerender:
    const [localRequirements, setLocalRequirements] = React.useState<Requirement[]>(
        () => block.requirements || [],
    );

    // Only update localRequirements if block.requirements changes (and is different)
    React.useEffect(() => {
        setLocalRequirements(block.requirements || []);
    }, [block.requirements]);

    const [blockName, setBlockName] = useState(block.name || 'Untitled Table');

    // keep local title in sync with server updates (e.g., after create or external rename)
    React.useEffect(() => {
        if (block.name && block.name !== blockName) {
            setBlockName(block.name);
        }
    }, [block.name]);
    const [isAddColumnOpen, setIsAddColumnOpen] = useState(false);
    const [deleteDialogOpen, setDeleteDialogOpen] = useState(false);
    const [requirementToDelete, setRequirementToDelete] =
        useState<DynamicRequirement | null>(null);

    // Use the document store for edit mode state
    const { isEditMode, useTanStackTables, useGlideTables } = useDocumentStore();

    // Optimistic columns state to immediately reflect column adds/deletes before realtime
    const [optimisticColumns, setOptimisticColumns] = useState<Column[] | null>(null);

    // reset optimistic columns when we get a new block (new table created)
    React.useEffect(() => {
        // clear any cached column state for new tables
        setOptimisticColumns(null);
        // clear deleted columns tracking for new table
        setDeletedColumnIds(new Set());

        // if this is a new table with no columns yet, don't carry over old state
        if (!block.columns || block.columns.length === 0) {
            console.debug('[TableBlock] New table detected, clearing column state');
            setOptimisticColumns(null);
            setDeletedColumnIds(new Set());
        }
    }, [block.id]);

    // track deleted column ids to prevent them from reappearing
    const [deletedColumnIds, setDeletedColumnIds] = useState<Set<string>>(new Set());

    // merge server columns into optimistic view when server updates arrive
    React.useEffect(() => {
        const serverCols = block.columns || [];

        // only set optimistic columns if we have actual server columns
        // don't merge with previous state if this is a fresh table
        if (serverCols.length > 0) {
            setOptimisticColumns((prev) => {
                // if no previous state or block id changed, use server columns directly
                if (!prev || prev.length === 0) {
                    console.debug(
                        '[TableBlock] Using server columns directly:',
                        serverCols.length,
                    );
                    // clear deleted columns tracker when starting fresh
                    setDeletedColumnIds(new Set());
                    return serverCols;
                }

                // only merge if we're working with the same table
                // check if the columns are for the same table by comparing properties
                const prevIds = new Set(prev.map((c) => c.id));
                const serverIds = new Set(serverCols.map((c) => c.id));
                const hasOverlap = [...prevIds].some((id) => serverIds.has(id));

                if (!hasOverlap && serverCols.length > 0) {
                    // completely different set of columns - use server columns
                    console.debug(
                        '[TableBlock] New table columns detected, replacing old state',
                    );
                    // clear deleted columns tracker for new table
                    setDeletedColumnIds(new Set());
                    return serverCols;
                }

                // same table - merge updates but respect deletions
                const byId = new Map<string, Column>();

                // add previous columns first (excluding deleted ones)
                for (const c of prev) {
                    if (!deletedColumnIds.has(c.id)) {
                        byId.set(c.id, c);
                    }
                }

                // update with server columns (but don't resurrect deleted ones)
                for (const c of serverCols) {
                    if (!deletedColumnIds.has(c.id)) {
                        byId.set(c.id, c);
                    }
                }

                // check if deleted columns are no longer in server response
                // if so, they're confirmed deleted and we can clear them from tracking
                const confirmedDeleted = [...deletedColumnIds].filter(
                    (id) => !serverIds.has(id),
                );
                if (confirmedDeleted.length > 0) {
                    setDeletedColumnIds((prev) => {
                        const newSet = new Set(prev);
                        confirmedDeleted.forEach((id) => newSet.delete(id));
                        return newSet;
                    });
                }

                return Array.from(byId.values());
            });
        }
    }, [block.columns, block.id, deletedColumnIds]); // add deletedColumnIds as dependency

    // Effective columns used by UI (optimistic first, then server)
    const effectiveColumnsRaw = useMemo(() => {
        return optimisticColumns ?? block.columns ?? [];
    }, [optimisticColumns, block.columns]);

    // Read tableKind once to decide pipeline
    const tableKind = (block.content as unknown as { tableKind?: string })?.tableKind;
    const isGenericTable =
        tableKind === 'genericTable' || tableKind === 'textTable' || tableKind === 'rows';
    if (DEBUG_TABLE_BLOCK && block.type === 'table') {
        console.log('🔎 TableBlock pipeline:', {
            tableKind: tableKind ?? 'unknown',
            isGenericTable,
        });
    }

    // Grab column/requirement metadata from block level.
    const tableContentMetadata: BlockTableMetadata | null = useMemo(() => {
        if (block.type !== 'table') return null;
        const content = block.content;

        try {
            // Ensure content is an object and contains valid arrays for 'columns' and 'requirements'
            const isValid =
                typeof content === 'object' &&
                content !== null &&
                'columns' in content &&
                'requirements' in content &&
                Array.isArray((content as Record<string, unknown>).columns) &&
                Array.isArray((content as Record<string, unknown>).requirements) &&
                (content as { columns: unknown[] }).columns.every(
                    (col) =>
                        typeof col === 'object' &&
                        col !== null &&
                        'columnId' in col &&
                        typeof (col as Record<string, unknown>).columnId === 'string' &&
                        'position' in col &&
                        typeof (col as Record<string, unknown>).position === 'number',
                ) &&
                (content as { requirements: unknown[] }).requirements.every(
                    (req) =>
                        typeof req === 'object' &&
                        req !== null &&
                        'requirementId' in req &&
                        typeof (req as Record<string, unknown>).requirementId ===
                            'string' &&
                        'position' in req &&
                        typeof (req as Record<string, unknown>).position === 'number',
                );

            if (isValid) {
                const parsed = content as unknown as BlockTableMetadata;
                console.debug(
                    `[TableBlock] Parsed tableContentMetadata for ${block.id}: `,
                    parsed,
                );
                return parsed;
            } else {
                console.warn(
                    `[TableBlock] Invalid BlockTableMetadata structure for ${block.id}: `,
                    content,
                );
            }
        } catch (err) {
            console.error(
                `[TableBlock] Failed to parse content as BlockTableMetadata for ${block.id}: `,
                err,
            );
        }

        return null;
    }, [block.content, block.id, block.type]);

    // Initialize requirement actions with properties
    const {
        getDynamicRequirements,
        saveRequirement,
        deleteRequirement,
        refreshRequirements,
    } = useRequirementActions({
        blockId: block.id,
        documentId: block.document_id,
        localRequirements,
        setLocalRequirements,
        properties: useMemo(
            () =>
                (effectiveColumnsRaw || [])
                    .map((col) => col.property)
                    .filter(Boolean) as Property[],
            [effectiveColumnsRaw],
        ),
    });

    const handleSaveRequirement = useCallback(
        async (
            dynamicReq: DynamicRequirement,
            isNew: boolean,
            userId?: string,
            userName?: string,
        ) => {
            const foundId = userId ?? userProfile?.id;
            const foundName = userName ?? userProfile?.full_name;
            if (!foundId) return;
            await saveRequirement(dynamicReq, isNew, foundId, foundName || '');
        },
        [saveRequirement, userProfile?.id, userProfile?.full_name],
    );

    const handleDeleteRequirement = useCallback(
        async (dynamicReq: DynamicRequirement) => {
            // Open the delete dialog instead of deleting immediately
            setRequirementToDelete(dynamicReq);
            setDeleteDialogOpen(true);
        },
        [],
    );

    const handleConfirmDelete = useCallback(async () => {
        if (!requirementToDelete || !userProfile?.id) return;

        await deleteRequirement(requirementToDelete, userProfile.id);
        setLocalRequirements((prev) =>
            prev.filter((req) => req.id !== requirementToDelete.id),
        );
        setDeleteDialogOpen(false);
        setRequirementToDelete(null);
    }, [requirementToDelete, deleteRequirement, userProfile?.id]);

    const handleNameChange = useCallback(
        (newName: string) => {
            setBlockName(newName);
            onUpdate({
                name: newName,
                updated_by: userProfile?.id || null,
                updated_at: new Date().toISOString(),
            } as Partial<BlockWithRequirements>);
        },
        [onUpdate, userProfile?.id],
    );

    // Memoize columns to prevent unnecessary recalculations and re-renders
    const columns = useMemo(() => {
        if (!effectiveColumnsRaw) return [];

        const metadataColumns = tableContentMetadata?.columns ?? [];

        const mapped = effectiveColumnsRaw
            .filter((col) => col.property)
            .map((col, index) => {
                const _property = col.property as Property;
                const propertyKey = _property.name;

                // Look for matching column metadata by ID
                const metadata = metadataColumns.find((meta) => meta.columnId === col.id);

                const columnDef = {
                    id: col.id,
                    header: propertyKey,
                    accessor: propertyKey as keyof DynamicRequirement,
                    type: propertyTypeToColumnType(_property.property_type),
                    width: metadata?.width ?? col.width ?? 150,
                    position: metadata?.position ?? col.position ?? index,
                    required: false,
                    isSortable: true,
                    options: _property.options?.values,
                };
                // console.debug('[TableBlock] column mapped', {
                //     id: col.id,
                //     header: propertyKey,
                //     property_type: _property.property_type,
                //     mappedType: columnDef.type,
                //     options: _property.options?.values,
                // });
                return columnDef;
            })
            .sort((a, b) => a.position - b.position);
        return mapped;
    }, [effectiveColumnsRaw, tableContentMetadata?.columns]);

    // Memoize dynamicRequirements to avoid recreating every render unless localRequirements changes
    const dynamicRequirements = useMemo(() => {
        const reqs = getDynamicRequirements();

        const metadataMap = new Map(
            (tableContentMetadata?.requirements || []).map((meta) => [
                meta.requirementId,
                meta,
            ]),
        );

        const reqsWithMetadata = reqs
            .map((req, idx) => {
                const meta = metadataMap.get(req.id);
                return {
                    ...req,
                    position: meta?.position ?? req.position ?? idx,
                    height: meta?.height,
                };
            })
            .sort((a, b) => (a.position ?? 0) - (b.position ?? 0));

        return reqsWithMetadata;
    }, [getDynamicRequirements, tableContentMetadata?.requirements]);

    // Memoize handleAddColumn and handleAddColumnFromProperty
    const handleAddColumn = useCallback(
        async (
            name: string,
            type: EditableColumnType,
            propertyConfig: PropertyConfig,
            defaultValue: string,
        ) => {
            if (!userProfile?.id) return;

            try {
                const result = await createPropertyAndColumn(
                    name,
                    type,
                    propertyConfig,
                    defaultValue,
                    block.id,
                    userProfile.id,
                );
                // optimistically add the new column to local state for immediate ui feedback
                if (result?.column) {
                    // calculate the position for the new column (at the end)
                    const currentColumns = optimisticColumns ?? (block.columns || []);
                    const maxPosition = Math.max(
                        -1, // start at -1 so first column gets position 0
                        ...currentColumns.map((c) => c.position ?? 0),
                    );

                    const enrichedCol = {
                        ...(result.column as Column),
                        property: result.property as Property,
                        position: maxPosition + 1, // place at the end
                    } as Column;

                    setOptimisticColumns((prev) => {
                        const base = prev ?? (block.columns || []);
                        // simply append the new column at the end
                        return [...base, enrichedCol];
                    });
                }
                await refreshRequirements();
            } catch (error) {
                console.error('Error adding column:', error);
            }
        },
        [
            createPropertyAndColumn,
            block.id,
            refreshRequirements,
            userProfile?.id,
            block.columns,
        ],
    );

    const handleAddColumnFromProperty = useCallback(
        async (propertyId: string, defaultValue: string) => {
            if (!userProfile?.id) return;

            try {
                const result = await createColumnFromProperty(
                    propertyId,
                    defaultValue,
                    block.id,
                    userProfile.id,
                );
                if (result?.column) {
                    setOptimisticColumns((prev) => {
                        const base = prev ?? (block.columns || []);
                        // calculate proper position for the new column
                        const maxPosition = Math.max(
                            -1,
                            ...base.map((c) => c.position ?? 0),
                        );

                        const columnWithPosition = {
                            ...(result.column as Column),
                            position: maxPosition + 1, // place at the end
                        };

                        return [...base, columnWithPosition];
                    });
                }
                await refreshRequirements();
            } catch (error) {
                console.error('Error adding column from property:', error);
            }
        },
        [
            createColumnFromProperty,
            block.id,
            refreshRequirements,
            userProfile?.id,
            block.columns,
        ],
    );

    const handleDeleteColumn = useCallback(
        async (columnId: string) => {
            try {
                // mark column as deleted to prevent it from reappearing
                setDeletedColumnIds((prev) => new Set(prev).add(columnId));

                // perform the deletion
                await deleteColumn(columnId, block.id);

                // update optimistic columns
                setOptimisticColumns((prev) =>
                    (prev || []).filter((c) => c.id !== columnId),
                );
            } catch (err) {
                console.error('Failed to delete column:', err);
                // if deletion fails, remove from deleted tracking
                setDeletedColumnIds((prev) => {
                    const newSet = new Set(prev);
                    newSet.delete(columnId);
                    return newSet;
                });
            }
        },
        [block.id, deleteColumn],
    );

    const handleRenameColumn = useCallback(
        async (columnId: string, newName: string) => {
            try {
                // find the column to rename
                const columnToRename = effectiveColumnsRaw.find(
                    (col) => col.id === columnId,
                );
                if (!columnToRename || !columnToRename.property) {
                    console.error('Column or property not found for rename');
                    return;
                }

                // check if renameProperty function exists before calling
                if (typeof renameProperty === 'function') {
                    // update the property name in the database
                    await renameProperty(columnToRename.property.id, newName);
                } else {
                    console.warn(
                        '[TableBlock] renameProperty function not available, falling back to local update only',
                    );
                }

                // optimistically update the local state for immediate ui feedback
                setOptimisticColumns((prev) => {
                    const base = prev ?? effectiveColumnsRaw;
                    return base.map((col) => {
                        if (col.id === columnId && col.property) {
                            return {
                                ...col,
                                property: {
                                    ...col.property,
                                    name: newName,
                                },
                            };
                        }
                        return col;
                    });
                });

                // refresh to get updated data from database
                await refreshRequirements();

                console.debug('[TableBlock] Column renamed successfully:', {
                    columnId,
                    newName,
                    propertyId: columnToRename.property.id,
                });
            } catch (err) {
                console.error('Failed to rename column:', err);
                // show error to user if needed
            }
        },
        [effectiveColumnsRaw, refreshRequirements, renameProperty],
    );

    const handleBlockDelete = useCallback(() => {
        if (onDelete) {
            onDelete();
        }
    }, [onDelete]);

    const [isExportOpen, setIsExportOpen] = useState(false);

    // Build export data (headers + rows) for current table view
    const collectExportData = useCallback(async () => {
        let headers: string[] = [];
        let rows: Array<Array<unknown>> = [];

        if (isGenericTable) {
            // Generic table: derive columns from effectiveColumnsRaw excluding base props
            const genericCols =
                (effectiveColumnsRaw || [])
                    .filter((col) => {
                        if (!col.property) return false;
                        const prop = col.property as Property;
                        return !prop.is_base;
                    })
                    .map((col) => {
                        const prop = col.property as Property;
                        return {
                            id: col.id,
                            header: prop.name,
                            accessor: prop.name,
                            position: col.position ?? 0,
                            width: col.width ?? 150,
                        };
                    })
                    .sort((a, b) => (a.position ?? 0) - (b.position ?? 0)) || [];

            headers = genericCols.map((c) => c.header);

            // Fetch current rows from API for this block
            const res = await fetch(
                `/api/documents/${block.document_id}/rows?blockId=${block.id}`,
                { method: 'GET', cache: 'no-store' },
            );
            if (res.ok) {
                const payload = (await res.json()) as {
                    rows?: Array<{
                        row_data?: Record<string, unknown>;
                    }>;
                };
                const dataRows = (payload.rows || []).map((r) => r.row_data || {});
                rows = dataRows.map((obj) =>
                    genericCols.map((c) => (obj as Record<string, unknown>)[c.accessor]),
                );
            } else {
                rows = [];
            }
        } else {
            // Requirements table: use computed columns and dynamicRequirements
            headers = columns.map((c) => c.header);
            rows = (dynamicRequirements || []).map((req) =>
                columns.map((c) => {
                    const v = (req as Record<string, unknown>)[c.accessor as string];
                    return v;
                }),
            );
        }

        return { headers, rows };
    }, [
        isGenericTable,
        effectiveColumnsRaw,
        block.document_id,
        block.id,
        columns,
        dynamicRequirements,
    ]);

    const handleConfirmExport = useCallback(
        async ({
            includeHeader,
            format,
        }: {
            includeHeader: boolean;
            format: 'csv' | 'excel' | 'reqif';
        }) => {
            const { headers, rows } = await collectExportData();
            const safeName =
                (blockName || 'table').replace(/[^a-zA-Z0-9-_]+/g, '_') || 'table';
            const dateStr = new Date().toISOString().slice(0, 10);

            if (format === 'csv') {
                const csv = buildCsv(headers, rows, includeHeader);
                await saveCsvWithPicker(csv, `${safeName}_${dateStr}.csv`);
                return;
            }
            if (format === 'excel') {
                await saveExcel(
                    headers,
                    rows,
                    includeHeader,
                    `${safeName}_${dateStr}.xlsx`,
                );
                return;
            }
            if (format === 'reqif') {
                // includeHeader is used only to synthesize headers if needed within util
                await saveReqIF(
                    headers,
                    rows,
                    { includeHeader, specificationName: blockName || 'Specification' },
                    `${safeName}_${dateStr}.reqif`,
                );
                return;
            }
        },
        [collectExportData, blockName],
    );

    return (
        <div className="w-full max-w-full bg-background border-b rounded-lg overflow-hidden">
            <div className="flex flex-col w-full max-w-full min-w-0">
                <TableHeader
                    name={blockName}
                    isEditMode={isEditMode}
                    onNameChange={handleNameChange}
                    onAddColumn={handleAddColumn}
                    onAddColumnFromProperty={handleAddColumnFromProperty}
                    onDelete={handleBlockDelete}
                    onOpenExport={() => setIsExportOpen(true)}
                    dragActivators={dragActivators}
                    orgId={currentOrganization?.id || ''}
                    projectId={projectId}
                    documentId={params.documentId as string}
                />
                <div className="overflow-x-auto scrollbar-thin scrollbar-track-transparent scrollbar-thumb-gray-200 hover:scrollbar-thumb-gray-300 min-w-0">
                    {isGenericTable ? (
                        <GenericTableBlockContent
                            blockId={block.id}
                            documentId={block.document_id}
                            columns={
                                // For generic tables, ignore base/system properties so blank tables start empty
                                (effectiveColumnsRaw || [])
                                    .filter((col) => {
                                        if (!col.property) return false;
                                        const prop = col.property as Property;
                                        // hide organization base properties in generic tables
                                        return !prop.is_base;
                                    })
                                    .map((col, index) => {
                                        const _property = col.property as Property;
                                        const propertyKey = _property.name;
                                        const metadata = (
                                            tableContentMetadata?.columns ?? []
                                        ).find((meta) => meta.columnId === col.id);
                                        return {
                                            id: col.id,
                                            header: propertyKey,
                                            accessor: propertyKey as keyof BaseRow,
                                            type: propertyTypeToColumnType(
                                                _property.property_type,
                                            ),
                                            width: metadata?.width ?? col.width ?? 150,
                                            position:
                                                metadata?.position ??
                                                col.position ??
                                                index,
                                            required: false,
                                            isSortable: true,
                                            options: _property.options?.values,
                                        } as unknown as EditableColumn<BaseRow>;
                                    })
                                    .sort(
                                        (a, b) => (a.position ?? 0) - (b.position ?? 0),
                                    ) as unknown as EditableColumn<BaseRow>[]
                            } // ok when empty
                            isEditMode={isEditMode}
                            alwaysShowAddRow={isEditMode}
                            tableMetadata={tableContentMetadata}
                        />
                    ) : !effectiveColumnsRaw ||
                      !Array.isArray(effectiveColumnsRaw) ||
                      effectiveColumnsRaw.length === 0 ? (
                        <TableBlockLoadingState
                            isLoading={true}
                            isError={false}
                            error={null}
                        />
                    ) : (
                        <TableBlockContent
                            dynamicRequirements={dynamicRequirements}
                            columns={columns}
                            onSaveRequirement={handleSaveRequirement}
                            onDeleteRequirement={handleDeleteRequirement}
                            onDeleteColumn={handleDeleteColumn}
                            onRenameColumn={handleRenameColumn}
                            refreshRequirements={refreshRequirements}
                            isEditMode={isEditMode}
                            alwaysShowAddRow={isEditMode}
                            useTanStackTables={useTanStackTables}
                            useGlideTables={useGlideTables}
                            blockId={block.id}
                            tableMetadata={tableContentMetadata}
                            rowMetadataKey={'requirements'}
                        />
                    )}
                </div>
            </div>
            <AddColumnDialog
                isOpen={isAddColumnOpen}
                onClose={() => setIsAddColumnOpen(false)}
                onSave={handleAddColumn}
                onSaveFromProperty={handleAddColumnFromProperty}
                orgId={currentOrganization?.id || ''}
                projectId={projectId}
                documentId={params.documentId as string}
            />
<<<<<<< HEAD
            <ExportTableDialog
                isOpen={isEditMode && isExportOpen}
                onClose={() => setIsExportOpen(false)}
                onConfirm={handleConfirmExport}
                defaultIncludeHeader={true}
            />
=======
            {requirementToDelete && (
                <DeleteRequirementDialog
                    open={deleteDialogOpen}
                    onOpenChange={setDeleteDialogOpen}
                    requirementId={requirementToDelete.id}
                    requirementName={
                        (requirementToDelete.Name as string) ||
                        (requirementToDelete.name as string) ||
                        'Unnamed Requirement'
                    }
                    onConfirmDelete={handleConfirmDelete}
                />
            )}
>>>>>>> 6008ad8f
        </div>
    );
};<|MERGE_RESOLUTION|>--- conflicted
+++ resolved
@@ -954,14 +954,12 @@
                 projectId={projectId}
                 documentId={params.documentId as string}
             />
-<<<<<<< HEAD
             <ExportTableDialog
                 isOpen={isEditMode && isExportOpen}
                 onClose={() => setIsExportOpen(false)}
                 onConfirm={handleConfirmExport}
                 defaultIncludeHeader={true}
             />
-=======
             {requirementToDelete && (
                 <DeleteRequirementDialog
                     open={deleteDialogOpen}
@@ -975,7 +973,6 @@
                     onConfirmDelete={handleConfirmDelete}
                 />
             )}
->>>>>>> 6008ad8f
         </div>
     );
 };