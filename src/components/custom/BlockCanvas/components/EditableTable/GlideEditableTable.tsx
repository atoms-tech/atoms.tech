--- conflicted
+++ resolved
@@ -2224,13 +2224,8 @@
                         <DataEditor
                             ref={gridRef}
                             columns={columnDefs}
-<<<<<<< HEAD
-                            // Ensure our fixed dropdown renderer overrides the default
                             customRenderers={[FixedDropdownCell, ...allCells]}
-=======
                             width={tableRef.current?.offsetWidth || undefined}
-                            customRenderers={allCells}
->>>>>>> d0c128c3
                             getCellContent={getCellContent}
                             onCellEdited={isEditMode ? onCellEdited : undefined}
                             onCellActivated={handleCellActivated}
