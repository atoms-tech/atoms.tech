// src/components/custom/LandingPage/navbar.tsx

'use client';

import { useQueryClient } from '@tanstack/react-query';
import { Loader2, Menu, User, X } from 'lucide-react';
<<<<<<< HEAD
import { useCookies } from 'next-client-cookies';
=======
>>>>>>> d70012da
import Image from 'next/image';
import Link from 'next/link';
import { useRouter } from 'next/navigation';
import { useCallback, useEffect, useState, useTransition } from 'react';

import { Button } from '@/components/ui/button';
import {
    DropdownMenu,
    DropdownMenuContent,
    DropdownMenuItem,
    DropdownMenuTrigger,
} from '@/components/ui/dropdown-menu';
import { useOrganizationsByMembership } from '@/hooks/queries/useOrganization';
import { useAuth } from '@/hooks/useAuth';
<<<<<<< HEAD
=======
import { queryKeys } from '@/lib/constants/queryKeys';
import { OrganizationType } from '@/types/base/enums.types';
>>>>>>> d70012da

import { GridBackground } from './grid-background';

// src/components/custom/LandingPage/navbar.tsx

// src/components/custom/LandingPage/navbar.tsx

export function Navbar() {
    const cookies = useCookies();
    const [isMenuOpen, setIsMenuOpen] = useState(false);
    const { isAuthenticated, isLoading, userProfile, signOut } = useAuth();
    const router = useRouter();
    const [isPending, startTransition] = useTransition();
    const [preferredOrgId, setPreferredOrgId] = useState<string | null>(null);
    const queryClient = useQueryClient();
    const [isNavigatingToDashboard, setIsNavigatingToDashboard] =
        useState(false);

<<<<<<< HEAD
    useEffect(() => {
        const cookieOrgId = cookies.get('preferred_org_id');
        if (cookieOrgId) {
            setPreferredOrgId(cookieOrgId);

            if (isAuthenticated) {
                router.prefetch(`/org/${cookieOrgId}`);
            }
        }
    }, [router, isAuthenticated, cookies]);

    useEffect(() => {
        router.prefetch('/login');
        router.prefetch('/home');
    }, [router]);
=======
    // Get organizations using the hook directly
    // This will use the prefetched data from the server if available
    const { data: organizations, isLoading: _isOrgsLoading } =
        useOrganizationsByMembership(userProfile?.id || '');

    // Prefetch routes and data for faster navigation
    useEffect(() => {
        router.prefetch('/login');
        router.prefetch('/billing');

        // If authenticated, prefetch the home route and try to determine preferred org
        if (isAuthenticated && userProfile && organizations) {
            router.prefetch('/home');

            // Prefer enterprise orgs, then personal orgs
            const enterpriseOrg = organizations.find(
                (org) => org.type === OrganizationType.enterprise,
            );
            const personalOrg = organizations.find(
                (org) => org.type === OrganizationType.personal,
            );

            const targetOrg = enterpriseOrg || personalOrg;
            if (targetOrg) {
                setPreferredOrgId(targetOrg.id);
                router.prefetch(`/org/${targetOrg.id}`);

                // Check if we already have projects data from server-side prefetching
                const projectsKey = queryKeys.projects.byOrganization(
                    targetOrg.id,
                );
                const hasProjectsData = queryClient.getQueryData(projectsKey);

                if (!hasProjectsData) {
                    // If not prefetched on server, ensure we have it on client
                    // This is a fallback in case server prefetching failed
                    queryClient.prefetchQuery({
                        queryKey: projectsKey,
                        queryFn: () => {
                            // This would typically call getUserProjects, but we're relying on server prefetching
                            // Just return an empty array as a fallback
                            return Promise.resolve([]);
                        },
                    });
                }
            }
        }
    }, [router, isAuthenticated, userProfile, organizations, queryClient]);
>>>>>>> d70012da

    const navLinks = [
        { href: '/#features', label: 'Features' },
        { href: '/#how-it-works', label: 'How It Works' },
        { href: '/#industries', label: 'Industries' },
        { href: '/#contact', label: 'Contact' },
    ];

    const NavLink = ({ href, label }: { href: string; label: string }) => (
        <Link
            href={href}
            className="relative group text-lg text-white hover:text-gray-300 transition-colors uppercase font-bold"
            onClick={() => setIsMenuOpen(false)}
        >
            {label}
            <div className="absolute w-0 h-0.5 bg-primary group-hover:w-full transition-all duration-300" />
        </Link>
    );

    const handleSignIn = () => {
        startTransition(() => {
            router.push('/login');
        });
    };

    const handleDashboard = useCallback(() => {
        setIsNavigatingToDashboard(true);
        startTransition(() => {
            // If we have a preferred org, go directly there
            if (preferredOrgId) {
                // We can navigate directly to the org dashboard
                // The data should already be prefetched from the server
                router.push(`/org/${preferredOrgId}`);
            } else {
                // Otherwise use the /home route handler
                router.push('/home');
            }
        });
    }, [router, preferredOrgId]);

    const handleBilling = () => {
        startTransition(() => {
            router.push('/billing');
        });
    };

    const handleSignOut = () => {
        startTransition(async () => {
            // Clear prefetched data when signing out
            queryClient.clear();
            await signOut();
        });
    };

    // Reset navigation state when the component unmounts or when isPending changes to false
    useEffect(() => {
        if (!isPending) {
            setIsNavigatingToDashboard(false);
        }
    }, [isPending]);

    return (
        <header className="fixed top-0 left-0 right-0 min-h-16 px-6 py-3 bg-black text-white border-b border-1px border-white z-50">
            {/* Show full-screen loading overlay when navigating to dashboard */}
            {isNavigatingToDashboard && (
                <div className="fixed inset-0 bg-background/80 backdrop-blur-sm flex flex-col items-center justify-center z-50">
                    <div className="flex flex-col items-center space-y-4 text-center">
                        <Loader2 className="h-12 w-12 animate-spin text-primary" />
                        <h2 className="text-2xl font-bold tracking-tight">
                            Loading dashboard...
                        </h2>
                        <p className="text-muted-foreground">
                            We&apos;re preparing your organization workspace
                        </p>
                    </div>
                </div>
            )}

            <div className="relative">
                <div className="container mx-auto flex justify-between items-center">
                    <Link href="/" className="atoms-logo flex">
                        <Image
                            src="/atoms.png"
                            alt="Atoms logo"
                            width={24}
                            height={24}
                            className="object-contain invert mx-2 w-auto h-auto sm:w-[28px] sm:h-[28px] md:w-[32px] md:h-[32px]"
                        />
                        <span className="font-semibold text-base sm:text-lg md:text-xl">
                            ATOMS.TECH
                        </span>
                    </Link>

                    {/* Desktop Navigation */}
                    <nav className="hidden md:flex space-x-4 lg:space-x-8 xl:space-x-16">
                        {navLinks.map((link) => (
                            <NavLink key={link.href} {...link} />
                        ))}
                    </nav>

                    {/* Mobile Menu Button */}
                    <div className="flex items-center gap-4">
                        {isLoading ? (
                            <div className="h-9 w-24 bg-gray-700 animate-pulse rounded-md"></div>
                        ) : isAuthenticated ? (
                            <DropdownMenu>
                                <DropdownMenuTrigger asChild>
                                    <Button
                                        variant="outline"
                                        className={`btn-secondary bg-black hover:bg-white hover:text-black hidden md:flex gap-2 ${isPending || isNavigatingToDashboard ? 'opacity-70 pointer-events-none' : ''}`}
                                        disabled={
                                            isPending || isNavigatingToDashboard
                                        }
                                    >
                                        <User size={18} />
                                        <span className="max-w-32 truncate">
                                            {userProfile?.full_name ||
                                                'Account'}
                                        </span>
                                        {(isPending ||
                                            isNavigatingToDashboard) && (
                                            <Loader2 className="h-4 w-4 animate-spin" />
                                        )}
                                    </Button>
                                </DropdownMenuTrigger>
                                <DropdownMenuContent
                                    align="end"
                                    className="w-[200px]"
                                >
                                    <DropdownMenuItem
                                        onClick={handleDashboard}
                                        disabled={
                                            isPending || isNavigatingToDashboard
                                        }
                                    >
                                        {isPending ||
                                        isNavigatingToDashboard ? (
                                            <div className="flex items-center">
                                                <span className="mr-2">
                                                    Dashboard
                                                </span>
                                                <Loader2 className="h-4 w-4 animate-spin" />
                                            </div>
                                        ) : (
                                            'Dashboard'
                                        )}
                                    </DropdownMenuItem>
                                    <DropdownMenuItem
                                        onClick={handleBilling}
                                        disabled={isPending}
                                    >
                                        Billing
                                    </DropdownMenuItem>
                                    <DropdownMenuItem
                                        onClick={handleSignOut}
                                        disabled={isPending}
                                    >
                                        {isPending
                                            ? 'Signing out...'
                                            : 'Sign Out'}
                                    </DropdownMenuItem>
                                </DropdownMenuContent>
                            </DropdownMenu>
                        ) : (
                            <Button
                                variant="outline"
                                className={`btn-secondary bg-black hover:bg-white hover:text-black hidden md:flex ${isPending ? 'opacity-70 pointer-events-none' : ''}`}
                                onClick={handleSignIn}
                                disabled={isPending}
                            >
                                {isPending ? (
                                    <>
                                        <span className="mr-2">SIGNING IN</span>
                                        <span className="h-4 w-4 rounded-full border-2 border-t-transparent border-white animate-spin"></span>
                                    </>
                                ) : (
                                    'SIGN IN'
                                )}
                            </Button>
                        )}
                        <button
                            className="md:hidden text-white p-2 touch-manipulation"
                            onClick={() => setIsMenuOpen(!isMenuOpen)}
                            aria-label={isMenuOpen ? 'Close menu' : 'Open menu'}
                            disabled={isPending}
                        >
                            {isMenuOpen ? <X size={24} /> : <Menu size={24} />}
                        </button>
                    </div>
                </div>

                {/* Mobile Navigation */}
                {isMenuOpen && (
                    <div
                        className="absolute top-full left-0 right-0 bg-black border-t border-white md:hidden
                        animate-in slide-in-from-right duration-300 ease-in-out"
                    >
                        <nav className="flex flex-col space-y-4 p-4">
                            {navLinks.map((link) => (
                                <NavLink key={link.href} {...link} />
                            ))}
                            {isAuthenticated ? (
                                <>
                                    <Button
                                        variant="outline"
                                        className={`btn-secondary bg-black hover:bg-white hover:text-black w-full ${isPending || isNavigatingToDashboard ? 'opacity-70 pointer-events-none' : ''}`}
                                        onClick={handleDashboard}
                                        disabled={
                                            isPending || isNavigatingToDashboard
                                        }
                                    >
                                        {isPending ||
                                        isNavigatingToDashboard ? (
                                            <div className="flex items-center justify-center">
                                                <span className="mr-2">
                                                    LOADING
                                                </span>
                                                <Loader2 className="h-4 w-4 animate-spin" />
                                            </div>
                                        ) : (
                                            'DASHBOARD'
                                        )}
                                    </Button>
                                    <Button
                                        variant="outline"
                                        className={`btn-secondary bg-black hover:bg-white hover:text-black w-full ${isPending ? 'opacity-70 pointer-events-none' : ''}`}
                                        onClick={handleBilling}
                                        disabled={isPending}
                                    >
                                        BILLING
                                    </Button>
                                    <Button
                                        variant="outline"
                                        className={`btn-secondary bg-black hover:bg-white hover:text-black w-full ${isPending ? 'opacity-70 pointer-events-none' : ''}`}
                                        onClick={handleSignOut}
                                        disabled={isPending}
                                    >
                                        {isPending
                                            ? 'SIGNING OUT...'
                                            : 'SIGN OUT'}
                                    </Button>
                                </>
                            ) : (
                                <Button
                                    variant="outline"
                                    className={`btn-secondary bg-black hover:bg-white hover:text-black w-full ${isPending ? 'opacity-70 pointer-events-none' : ''}`}
                                    onClick={handleSignIn}
                                    disabled={isPending}
                                >
                                    {isPending ? 'LOADING...' : 'SIGN IN'}
                                </Button>
                            )}
                        </nav>
                    </div>
                )}
                <GridBackground />
            </div>
        </header>
    );
}<|MERGE_RESOLUTION|>--- conflicted
+++ resolved
@@ -4,10 +4,7 @@
 
 import { useQueryClient } from '@tanstack/react-query';
 import { Loader2, Menu, User, X } from 'lucide-react';
-<<<<<<< HEAD
 import { useCookies } from 'next-client-cookies';
-=======
->>>>>>> d70012da
 import Image from 'next/image';
 import Link from 'next/link';
 import { useRouter } from 'next/navigation';
@@ -22,11 +19,6 @@
 } from '@/components/ui/dropdown-menu';
 import { useOrganizationsByMembership } from '@/hooks/queries/useOrganization';
 import { useAuth } from '@/hooks/useAuth';
-<<<<<<< HEAD
-=======
-import { queryKeys } from '@/lib/constants/queryKeys';
-import { OrganizationType } from '@/types/base/enums.types';
->>>>>>> d70012da
 
 import { GridBackground } from './grid-background';
 
@@ -45,7 +37,6 @@
     const [isNavigatingToDashboard, setIsNavigatingToDashboard] =
         useState(false);
 
-<<<<<<< HEAD
     useEffect(() => {
         const cookieOrgId = cookies.get('preferred_org_id');
         if (cookieOrgId) {
@@ -61,56 +52,6 @@
         router.prefetch('/login');
         router.prefetch('/home');
     }, [router]);
-=======
-    // Get organizations using the hook directly
-    // This will use the prefetched data from the server if available
-    const { data: organizations, isLoading: _isOrgsLoading } =
-        useOrganizationsByMembership(userProfile?.id || '');
-
-    // Prefetch routes and data for faster navigation
-    useEffect(() => {
-        router.prefetch('/login');
-        router.prefetch('/billing');
-
-        // If authenticated, prefetch the home route and try to determine preferred org
-        if (isAuthenticated && userProfile && organizations) {
-            router.prefetch('/home');
-
-            // Prefer enterprise orgs, then personal orgs
-            const enterpriseOrg = organizations.find(
-                (org) => org.type === OrganizationType.enterprise,
-            );
-            const personalOrg = organizations.find(
-                (org) => org.type === OrganizationType.personal,
-            );
-
-            const targetOrg = enterpriseOrg || personalOrg;
-            if (targetOrg) {
-                setPreferredOrgId(targetOrg.id);
-                router.prefetch(`/org/${targetOrg.id}`);
-
-                // Check if we already have projects data from server-side prefetching
-                const projectsKey = queryKeys.projects.byOrganization(
-                    targetOrg.id,
-                );
-                const hasProjectsData = queryClient.getQueryData(projectsKey);
-
-                if (!hasProjectsData) {
-                    // If not prefetched on server, ensure we have it on client
-                    // This is a fallback in case server prefetching failed
-                    queryClient.prefetchQuery({
-                        queryKey: projectsKey,
-                        queryFn: () => {
-                            // This would typically call getUserProjects, but we're relying on server prefetching
-                            // Just return an empty array as a fallback
-                            return Promise.resolve([]);
-                        },
-                    });
-                }
-            }
-        }
-    }, [router, isAuthenticated, userProfile, organizations, queryClient]);
->>>>>>> d70012da
 
     const navLinks = [
         { href: '/#features', label: 'Features' },
@@ -138,9 +79,12 @@
 
     const handleDashboard = useCallback(() => {
         setIsNavigatingToDashboard(true);
+        setIsNavigatingToDashboard(true);
         startTransition(() => {
             // If we have a preferred org, go directly there
             if (preferredOrgId) {
+                // We can navigate directly to the org dashboard
+                // The data should already be prefetched from the server
                 // We can navigate directly to the org dashboard
                 // The data should already be prefetched from the server
                 router.push(`/org/${preferredOrgId}`);
@@ -161,9 +105,18 @@
         startTransition(async () => {
             // Clear prefetched data when signing out
             queryClient.clear();
+            // Clear prefetched data when signing out
+            queryClient.clear();
             await signOut();
         });
     };
+
+    // Reset navigation state when the component unmounts or when isPending changes to false
+    useEffect(() => {
+        if (!isPending) {
+            setIsNavigatingToDashboard(false);
+        }
+    }, [isPending]);
 
     // Reset navigation state when the component unmounts or when isPending changes to false
     useEffect(() => {
@@ -189,6 +142,21 @@
                 </div>
             )}
 
+            {/* Show full-screen loading overlay when navigating to dashboard */}
+            {isNavigatingToDashboard && (
+                <div className="fixed inset-0 bg-background/80 backdrop-blur-sm flex flex-col items-center justify-center z-50">
+                    <div className="flex flex-col items-center space-y-4 text-center">
+                        <Loader2 className="h-12 w-12 animate-spin text-primary" />
+                        <h2 className="text-2xl font-bold tracking-tight">
+                            Loading dashboard...
+                        </h2>
+                        <p className="text-muted-foreground">
+                            We&apos;re preparing your organization workspace
+                        </p>
+                    </div>
+                </div>
+            )}
+
             <div className="relative">
                 <div className="container mx-auto flex justify-between items-center">
                     <Link href="/" className="atoms-logo flex">
@@ -224,6 +192,10 @@
                                         disabled={
                                             isPending || isNavigatingToDashboard
                                         }
+                                        className={`btn-secondary bg-black hover:bg-white hover:text-black hidden md:flex gap-2 ${isPending || isNavigatingToDashboard ? 'opacity-70 pointer-events-none' : ''}`}
+                                        disabled={
+                                            isPending || isNavigatingToDashboard
+                                        }
                                     >
                                         <User size={18} />
                                         <span className="max-w-32 truncate">
@@ -233,6 +205,9 @@
                                         {(isPending ||
                                             isNavigatingToDashboard) && (
                                             <Loader2 className="h-4 w-4 animate-spin" />
+                                        {(isPending ||
+                                            isNavigatingToDashboard) && (
+                                            <Loader2 className="h-4 w-4 animate-spin" />
                                         )}
                                     </Button>
                                 </DropdownMenuTrigger>
@@ -245,7 +220,21 @@
                                         disabled={
                                             isPending || isNavigatingToDashboard
                                         }
-                                    >
+                                        disabled={
+                                            isPending || isNavigatingToDashboard
+                                        }
+                                    >
+                                        {isPending ||
+                                        isNavigatingToDashboard ? (
+                                            <div className="flex items-center">
+                                                <span className="mr-2">
+                                                    Dashboard
+                                                </span>
+                                                <Loader2 className="h-4 w-4 animate-spin" />
+                                            </div>
+                                        ) : (
+                                            'Dashboard'
+                                        )}
                                         {isPending ||
                                         isNavigatingToDashboard ? (
                                             <div className="flex items-center">
@@ -317,11 +306,26 @@
                                     <Button
                                         variant="outline"
                                         className={`btn-secondary bg-black hover:bg-white hover:text-black w-full ${isPending || isNavigatingToDashboard ? 'opacity-70 pointer-events-none' : ''}`}
+                                        className={`btn-secondary bg-black hover:bg-white hover:text-black w-full ${isPending || isNavigatingToDashboard ? 'opacity-70 pointer-events-none' : ''}`}
                                         onClick={handleDashboard}
                                         disabled={
                                             isPending || isNavigatingToDashboard
                                         }
-                                    >
+                                        disabled={
+                                            isPending || isNavigatingToDashboard
+                                        }
+                                    >
+                                        {isPending ||
+                                        isNavigatingToDashboard ? (
+                                            <div className="flex items-center justify-center">
+                                                <span className="mr-2">
+                                                    LOADING
+                                                </span>
+                                                <Loader2 className="h-4 w-4 animate-spin" />
+                                            </div>
+                                        ) : (
+                                            'DASHBOARD'
+                                        )}
                                         {isPending ||
                                         isNavigatingToDashboard ? (
                                             <div className="flex items-center justify-center">
