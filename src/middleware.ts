<<<<<<< HEAD
import { NextResponse, type NextRequest } from 'next/server';

import { updateSession } from '@/lib/supabase/middleware';

export async function middleware(request: NextRequest) {
    // Hard-bypass auth/session for the sandbox route (page and its API)
    const p = request.nextUrl.pathname;
    if (p === '/analyze_sandbox' || p.startsWith('/analyze_sandbox/')) {
        return NextResponse.next();
    }
    return await updateSession(request);
}

export const config = {
    matcher: [
        /*
         * Match all request paths except for the ones starting with:
         * - _next/static (static files)
         * - _next/image (image optimization files)
         * - favicon.ico (favicon file)
         * Feel free to modify this pattern to include more paths.
         */
        //original line:
        //  '/((?!_next/static|_next/image|favicon.ico|.*\\.(?:svg|png|jpg|jpeg|gif|webp|mp4|webm|mov)$).*)',
        // Skip static assets and also skip analyze_sandbox paths for unauthenticated testing
        '/((?!_next/static|_next/image|favicon.ico|analyze_sandbox(?:/.*)?|.*\\.(?:svg|png|jpg|jpeg|gif|webp|mp4|webm|mov)$).*)',
    ],
=======
import { authkitMiddleware } from '@workos-inc/authkit-nextjs';

/**
 * Middleware to handle WorkOS AuthKit session management.
 * This must run on all routes that call withAuth() so that
 * the user context is available.
 */
export const middleware = authkitMiddleware({
    debug: false,
    // Enable eager auth to ensure session is available on all routes
    eagerAuth: true,
});

export const config = {
    // Match all routes EXCEPT static assets and Next.js internals.
    // Includes API routes so withAuth() can access the session context on protected API routes.
    matcher: ['/((?!_next/static|_next/image|favicon.ico).*)'],
>>>>>>> 4083fc00
};<|MERGE_RESOLUTION|>--- conflicted
+++ resolved
@@ -1,32 +1,3 @@
-<<<<<<< HEAD
-import { NextResponse, type NextRequest } from 'next/server';
-
-import { updateSession } from '@/lib/supabase/middleware';
-
-export async function middleware(request: NextRequest) {
-    // Hard-bypass auth/session for the sandbox route (page and its API)
-    const p = request.nextUrl.pathname;
-    if (p === '/analyze_sandbox' || p.startsWith('/analyze_sandbox/')) {
-        return NextResponse.next();
-    }
-    return await updateSession(request);
-}
-
-export const config = {
-    matcher: [
-        /*
-         * Match all request paths except for the ones starting with:
-         * - _next/static (static files)
-         * - _next/image (image optimization files)
-         * - favicon.ico (favicon file)
-         * Feel free to modify this pattern to include more paths.
-         */
-        //original line:
-        //  '/((?!_next/static|_next/image|favicon.ico|.*\\.(?:svg|png|jpg|jpeg|gif|webp|mp4|webm|mov)$).*)',
-        // Skip static assets and also skip analyze_sandbox paths for unauthenticated testing
-        '/((?!_next/static|_next/image|favicon.ico|analyze_sandbox(?:/.*)?|.*\\.(?:svg|png|jpg|jpeg|gif|webp|mp4|webm|mov)$).*)',
-    ],
-=======
 import { authkitMiddleware } from '@workos-inc/authkit-nextjs';
 
 /**
@@ -44,5 +15,4 @@
     // Match all routes EXCEPT static assets and Next.js internals.
     // Includes API routes so withAuth() can access the session context on protected API routes.
     matcher: ['/((?!_next/static|_next/image|favicon.ico).*)'],
->>>>>>> 4083fc00
 };