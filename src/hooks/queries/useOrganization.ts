--- conflicted
+++ resolved
@@ -6,11 +6,8 @@
 import { supabase } from '@/lib/supabase/supabaseBrowser';
 import { OrganizationType } from '@/types';
 import { QueryFilters } from '@/types/base/filters.types';
-<<<<<<< HEAD
 import { OrganizationSchema } from '@/types/validation/organizations.validation';
 import { OrganizationInvitation } from '@/types/base/organization.types';
-=======
->>>>>>> 735a1764
 
 export function useOrganization(orgId: string) {
     return useQuery({
@@ -181,7 +178,6 @@
     });
 }
 
-<<<<<<< HEAD
 export function useOrgInvitation(email: string) {
     return useQuery({
         queryKey: queryKeys.organizationInvitations.byEmail(email),
@@ -257,25 +253,8 @@
         enabled: !!orgId,
     });
 }
-=======
-// export function useOrgsByUser(userId: string) {
-//     return useQuery({
-//         queryKey: queryKeys.organizations.byUser(userId),
-//         queryFn: async () => {
-//             const { data: organizations, error } = await supabase
-//                 .from('organizations')
-//                 .select('*')
-//                 .eq('created_by', userId)
-//                 .eq('is_deleted', false);
-
-//             if (error) {
-//                 console.error('Error fetching organizations:', error);
-//                 throw error;
-//             }
-
 //             return organizations;
 //         },
 //         enabled: !!userId,
 //     });
-// }
->>>>>>> 735a1764
+// }