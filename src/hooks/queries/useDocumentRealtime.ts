--- conflicted
+++ resolved
@@ -119,7 +119,6 @@
                     tableBlocks.map((b) => b.id),
                 );
 
-<<<<<<< HEAD
                 // Fetch columns through API to avoid client-side UUID/type issues and rely on server membership checks
                 let columnsData: ColumnRow[] = [] as unknown as ColumnRow[];
                 try {
@@ -136,97 +135,6 @@
                 } catch (e) {
                     console.error('❌ Columns fetch error:', e);
                     throw e;
-=======
-                let columnsWithProperty: Column[] = [];
-                if (tableBlocks.length > 0) {
-                    const tableBlockIds = tableBlocks
-                        .map((block) => block.id)
-                        .filter((id): id is string => Boolean(id));
-
-                    if (tableBlockIds.length === 0) {
-                        console.warn(
-                            '⚠️ Columns fetch skipped: no valid table block IDs found.',
-                        );
-                    } else {
-                        const { data, error } = await client
-                            .from('columns')
-                            .select('*, property:properties(*)')
-                            .in('block_id', tableBlockIds)
-                            .order('position', { ascending: true });
-
-                        if (error) {
-                            // Supabase occasionally rejects the relationship join with a 400
-                            // when its cached FK metadata is stale, so fall back to a plain fetch
-                            // and hydrate the property relation manually.
-                            console.error(
-                                '❌ Columns fetch error (with embedded property):',
-                                error,
-                            );
-
-                            const { data: fallbackData, error: fallbackError } =
-                                await client
-                                    .from('columns')
-                                    .select('*')
-                                    .in('block_id', tableBlockIds)
-                                    .order('position', { ascending: true });
-
-                            if (fallbackError) {
-                                console.error(
-                                    '❌ Columns fallback fetch error:',
-                                    fallbackError,
-                                );
-                                throw fallbackError;
-                            }
-
-                            const typedFallback = (fallbackData as ColumnRow[]) ?? [];
-                            const propertyIds = Array.from(
-                                new Set(
-                                    typedFallback
-                                        .map((col) => col.property_id)
-                                        .filter(
-                                            (id): id is string => typeof id === 'string',
-                                        ),
-                                ),
-                            );
-
-                            let propertyMap: Map<string, Property> | undefined;
-                            if (propertyIds.length > 0) {
-                                const { data: propertiesData, error: propertiesError } =
-                                    await client
-                                        .from('properties')
-                                        .select('*')
-                                        .in('id', propertyIds);
-
-                                if (propertiesError) {
-                                    console.error(
-                                        '⚠️ Properties fetch error during columns fallback:',
-                                        propertiesError,
-                                    );
-                                } else {
-                                    propertyMap = new Map(
-                                        (propertiesData ?? []).map((prop) => [
-                                            prop.id,
-                                            prop as Property,
-                                        ]),
-                                    );
-                                }
-                            }
-
-                            columnsWithProperty = normalizeColumns(
-                                typedFallback as ColumnRowWithEmbeddedProperty[],
-                                propertyMap,
-                            );
-                        } else {
-                            columnsWithProperty = normalizeColumns(
-                                (data as ColumnRowWithEmbeddedProperty[]) ?? [],
-                            );
-                        }
-                    }
-                } else {
-                    console.log(
-                        'ℹ️ Columns fetch skipped: no table blocks found for document',
-                    );
->>>>>>> 2e6302e5
                 }
                 console.log(
                     '✅ Columns fetched:',
@@ -329,7 +237,6 @@
 
                 if (requirementsError) throw requirementsError;
 
-<<<<<<< HEAD
                 // Fetch columns for the block via API route
                 let columnsData: ColumnRow[] = [] as unknown as ColumnRow[];
                 {
@@ -343,78 +250,6 @@
                     }
                     const payload = (await res.json()) as { columns: unknown[] };
                     columnsData = (payload.columns || []) as unknown as ColumnRow[];
-=======
-                // Fetch columns for the block including joined property
-                let hydratedColumns: Column[] = [];
-                const { data: columnsData, error: columnsError } = await client
-                    .from('columns')
-                    .select('*, property:properties(*)')
-                    .eq('block_id', blockId)
-                    .order('position', { ascending: true });
-
-                if (columnsError) {
-                    // Apply the same fallback strategy used in the full fetch so that
-                    // a stale relationship cache does not break targeted hydration.
-                    console.error(
-                        '❌ Columns hydration fetch error (with embedded property):',
-                        columnsError,
-                    );
-
-                    const { data: fallbackData, error: fallbackError } = await client
-                        .from('columns')
-                        .select('*')
-                        .eq('block_id', blockId)
-                        .order('position', { ascending: true });
-
-                    if (fallbackError) {
-                        console.error(
-                            '❌ Columns hydration fallback fetch error:',
-                            fallbackError,
-                        );
-                        throw fallbackError;
-                    }
-
-                    const typedFallback = (fallbackData as ColumnRow[]) ?? [];
-                    const propertyIds = Array.from(
-                        new Set(
-                            typedFallback
-                                .map((col) => col.property_id)
-                                .filter((id): id is string => typeof id === 'string'),
-                        ),
-                    );
-
-                    let propertyMap: Map<string, Property> | undefined;
-                    if (propertyIds.length > 0) {
-                        const { data: propertiesData, error: propertiesError } =
-                            await client
-                                .from('properties')
-                                .select('*')
-                                .in('id', propertyIds);
-
-                        if (propertiesError) {
-                            console.error(
-                                '⚠️ Properties fetch error during columns hydration fallback:',
-                                propertiesError,
-                            );
-                        } else {
-                            propertyMap = new Map(
-                                (propertiesData ?? []).map((prop) => [
-                                    prop.id,
-                                    prop as Property,
-                                ]),
-                            );
-                        }
-                    }
-
-                    hydratedColumns = normalizeColumns(
-                        typedFallback as ColumnRowWithEmbeddedProperty[],
-                        propertyMap,
-                    );
-                } else {
-                    hydratedColumns = normalizeColumns(
-                        (columnsData as ColumnRowWithEmbeddedProperty[]) ?? [],
-                    );
->>>>>>> 2e6302e5
                 }
 
                 setBlocks((prev) => {
