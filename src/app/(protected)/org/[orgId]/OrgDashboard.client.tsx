'use client';

import { useQuery } from '@tanstack/react-query';
import {
    Brain,
    Building,
    FileBox,
    Folder,
    FolderArchive,
    ListTodo,
    PenTool,
} from 'lucide-react';
import { useEffect, useState } from 'react';

import OrgMembers from '@/app/(protected)/org/[orgId]/OrgMembers.client';
import { CreatePanel } from '@/components/base/panels/CreatePanel';
import { Button } from '@/components/ui/button';
import {
    Card,
    CardContent,
    CardDescription,
    CardHeader,
    CardTitle,
} from '@/components/ui/card';
import {
    DropdownMenu,
    DropdownMenuContent,
    DropdownMenuItem,
    DropdownMenuSeparator,
    DropdownMenuTrigger,
} from '@/components/ui/dropdown-menu';
import { Input } from '@/components/ui/input';
import { Tabs, TabsContent, TabsList, TabsTrigger } from '@/components/ui/tabs';
import { useSetOrgMemberCount } from '@/hooks/mutations/useOrgMemberMutation';
import { useExternalDocumentsByOrg } from '@/hooks/queries/useExternalDocuments';
import { supabase } from '@/lib/supabase/supabaseBrowser';
import { ExternalDocument } from '@/types/base/documents.types';
import { Organization } from '@/types/base/organizations.types';
import { Project } from '@/types/base/projects.types';
import { useUser } from '@/lib/providers/user.provider';
import ExternalDocsPages from './(files)/externalDocs/ExternalDocs.client';
import OrgInvitations from './OrgInvitations.client';

interface OrgDashboardProps {
    organization: Organization | null | undefined;
    orgLoading: boolean;
    projects: Project[] | undefined;
    projectsLoading: boolean;
    externalDocuments: ExternalDocument[] | undefined;
    documentsLoading: boolean;
    theme: string | undefined;
    onProjectClick: (project: Project) => void;
    onExternalDocsClick: () => void;
    onDemoClick: () => void;
    orgId: string;
}

export default function OrgDashboard(props: OrgDashboardProps) {
    const [activeTab, setActiveTab] = useState('projects');
    const [isCreatePanelOpen, setIsCreatePanelOpen] = useState(false);
    const [searchQuery, setSearchQuery] = useState('');
    const [visibilityFilter, setVisibilityFilter] = useState<string | null>(
        null,
    );
    const [statusFilter, setStatusFilter] = useState<string | null>(null);
    const [totalUsage, setTotalUsage] = useState(0); // Track total usage
    const { mutateAsync: setOrgMemberCount } = useSetOrgMemberCount();

    const [isAiAnalysisDialogOpen, setIsAiAnalysisDialogOpen] = useState(false);
    const [selectedProjectId, setSelectedProjectId] = useState<string | null>(
        null,
    );
    const [selectedDocumentId, setSelectedDocumentId] = useState<string | null>(
        null,
    );
    const [selectedRequirementId, setSelectedRequirementId] = useState<
        string | null
    >(null);

    const [isCanvasDialogOpen, setIsCanvasDialogOpen] = useState(false);
<<<<<<< HEAD
    const [selectedCanvasProjectId, setSelectedCanvasProjectId] = useState<string | null>(null);
    const { user } = useUser();

    const [userRole, setUserRole] = useState<string | null>(null);

    console.log(userRole, 'userRole');
=======
    const [selectedCanvasProjectId, setSelectedCanvasProjectId] = useState<
        string | null
    >(null);
>>>>>>> 366ced6d

    const { data: documents } = useQuery({
        queryKey: ['documents', selectedProjectId],
        queryFn: async () => {
            if (!selectedProjectId) return [];
            const { data, error } = await supabase
                .from('documents')
                .select('id, name')
                .eq('project_id', selectedProjectId);
            if (error) throw error;
            return data || [];
        },
        enabled: !!selectedProjectId,
    });

    const { data: requirements } = useQuery({
        queryKey: ['requirements', selectedDocumentId],
        queryFn: async () => {
            if (!selectedDocumentId) return [];
            const { data, error } = await supabase
                .from('requirements')
                .select('id, name')
                .eq('document_id', selectedDocumentId);
            if (error) throw error;
            return data || [];
        },
        enabled: !!selectedDocumentId,
    });

    // Fetch external documents to calculate total usage
    const { data: externalDocuments } = useExternalDocumentsByOrg(
        props.orgId || '',
    );

    useEffect(() => {
        if (externalDocuments) {
            const usage = externalDocuments.reduce(
                (sum, file) => sum + (file.size || 0),
                0,
            );
            setTotalUsage(usage);
        }
    }, [externalDocuments]);

    useEffect(() => {
        if (props.orgId) {
            setOrgMemberCount(props.orgId).catch((error) => {
                console.error('Failed to refresh member count:', error);
            });
        }
    }, [props.orgId, setOrgMemberCount]);

    useEffect(() => {
        const fetchUserRole = async () => {
            const { data, error } = await supabase
                .from('organization_members')
                .select('role')
                .eq('organization_id', props.orgId)
                .eq('user_id', user?.id || '')
                .single();

            if (error) {
                console.error('Error fetching user role:', error);
                return;
            }

            setUserRole(data?.role || null);
        };

        fetchUserRole();
    }, [props.orgId]);

    const handleCreateProject = () => {
        setIsCreatePanelOpen(true);
    };

    const handleGoToCanvas = () => {
        setIsCanvasDialogOpen(true);
    };

    const handleStartCanvas = () => {
        if (selectedCanvasProjectId) {
            window.location.href = `/org/${props.orgId}/project/${selectedCanvasProjectId}/canvas`;
        }
    };

    const handleGoToAiAnalysis = () => {
        setIsAiAnalysisDialogOpen(true);
    };

    const handleStartAnalysis = () => {
        if (selectedProjectId && selectedRequirementId) {
            window.location.href = `/org/${props.orgId}/project/${selectedProjectId}/requirements/${selectedRequirementId}`;
        }
    };

    const canPerformAction = (action: string) => {
        const rolePermissions = {
            owner: [
                'assignToProject',
                'changeRole',
                'uploadDeleteDocs',
                'invitePeople',
                'createProjects',
                'goToCanvas',
                'goToAiAnalysis',
                'viewProjects',
                'viewDocs',
            ],
            super_admin: [
                'assignToProject',
                'changeRole',
                'uploadDeleteDocs',
                'invitePeople',
                'createProjects',
                'goToCanvas',
                'goToAiAnalysis',
                'viewProjects',
                'viewDocs',
            ],
            admin: [
                'assignToProject',
                'uploadDeleteDocs',
                'createProjects',
                'goToCanvas',
                'goToAiAnalysis',
                'viewProjects',
                'viewDocs',
            ],
            member: ['viewProjects', 'viewDocs'],
        };

        return rolePermissions[(userRole as keyof typeof rolePermissions) || 'member'].includes(action);
    };

    return (
        <div className="container mx-auto p-6 space-y-6">
            {/* Organization Header */}
            <div className="flex items-start justify-between">
                <div>
                    <h1 className="text-3xl font-bold">
                        {props.organization?.name || 'Organization Dashboard'}
                    </h1>
                    <p className="text-muted-foreground mt-1">
                        {props.organization?.description ||
                            'Manage your organization resources'}
                    </p>
                </div>
                <div className="flex items-center space-x-2">
                    {props.organization?.type && (
                        <span className="bg-primary/10 text-primary px-3 py-1 rounded-full text-sm font-medium">
                            {props.organization.type.charAt(0).toUpperCase() +
                                props.organization.type.slice(1)}
                        </span>
                    )}
                </div>
            </div>

            {/* Main Dashboard Tabs */}
            <Tabs
                defaultValue="projects"
                value={activeTab}
                onValueChange={setActiveTab}
                className="w-full"
            >
                <TabsList
                    className={`grid ${
                        props.organization?.type === 'enterprise'
                            ? ['admin', 'member'].includes(userRole || '')
                                ? 'grid-cols-3'
                                : 'grid-cols-4'
                            : 'grid-cols-3'
                    } w-full`}
                >
                    <TabsTrigger
                        value="overview"
                        className="flex items-center gap-2"
                    >
                        <Building className="h-4 w-4" />
                        <span>Overview</span>
                    </TabsTrigger>
                    <TabsTrigger
                        value="projects"
                        className="flex items-center gap-2"
                    >
                        <FolderArchive className="h-4 w-4" />
                        <span>Projects</span>
                    </TabsTrigger>
                    <TabsTrigger
                        value="documents"
                        className="flex items-center gap-2"
                    >
                        <FileBox className="h-4 w-4" />
                        <span>Requirements Documents</span>
                    </TabsTrigger>
                    {props.organization?.type === 'enterprise' &&
                        !['admin', 'member'].includes(userRole || '') && (
                            <TabsTrigger
                                value="invitations"
                                className="flex items-center gap-2"
                            >
                                <ListTodo className="h-4 w-4" />
                                <span>Invitations</span>
                            </TabsTrigger>
                        )}
                </TabsList>

                {/* Organization Overview Tab */}
                <TabsContent value="overview" className="space-y-6">
                    <div className="grid grid-cols-1 md:grid-cols-3 gap-6">
                        {/* Left Column */}
                        <div className="md:col-span-2 space-y-6">
                            <Card>
                                <CardHeader>
                                    <CardTitle>Organization Details</CardTitle>
                                    <CardDescription>
                                        Basic information about your
                                        organization
                                    </CardDescription>
                                </CardHeader>
                                <CardContent>
                                    {props.orgLoading ? (
                                        <div className="animate-pulse space-y-2">
                                            <div className="h-4 bg-gray-200 rounded w-3/4"></div>
                                            <div className="h-4 bg-gray-200 rounded w-1/2"></div>
                                        </div>
                                    ) : (
                                        <div className="space-y-4">
                                            <div className="flex justify-between">
                                                <span className="text-muted-foreground">
                                                    Name:
                                                </span>
                                                <span className="font-medium">
                                                    {props.organization?.name}
                                                </span>
                                            </div>
                                            <div className="flex justify-between">
                                                <span className="text-muted-foreground">
                                                    Type:
                                                </span>
                                                <span className="bg-primary/10 text-primary px-3 py-1 rounded-full text-sm font-medium">
                                                    {props.organization?.type}
                                                </span>
                                            </div>
                                            <div className="flex justify-between">
                                                <span className="text-muted-foreground">
                                                    Members:
                                                </span>
                                                <span className="font-medium">
                                                    {props.organization
                                                        ?.member_count || 0}
                                                </span>
                                            </div>
                                            <div className="flex justify-between">
                                                <span className="text-muted-foreground">
                                                    Plan:
                                                </span>
                                                <span className="font-medium">
                                                    {
                                                        props.organization
                                                            ?.billing_plan
                                                    }
                                                </span>
                                            </div>
                                        </div>
                                    )}
                                </CardContent>
                            </Card>

                            <Card>
                                <CardHeader>
                                    <CardTitle>Storage Usage</CardTitle>
                                    <CardDescription>
                                        Current storage utilization
                                    </CardDescription>
                                </CardHeader>
                                <CardContent>
                                    {props.orgLoading ? (
                                        <div className="animate-pulse space-y-2">
                                            <div className="h-4 bg-gray-200 rounded w-3/4"></div>
                                            <div className="h-4 bg-gray-200 rounded w-1/2"></div>
                                        </div>
                                    ) : (
                                        <div className="space-y-4">
                                            <div className="w-full bg-gray-200 h-2.5 dark:bg-gray-700">
                                                <div
                                                    className="bg-primary h-2.5 rounded-full"
                                                    style={{
                                                        width: `${Math.min(
                                                            (totalUsage /
                                                                (1000 *
                                                                    1024 *
                                                                    1024)) *
                                                                100, // Convert bytes to MB and calculate percentage
                                                            100,
                                                        )}%`,
                                                    }}
                                                ></div>
                                            </div>
                                            <div className="flex justify-between text-sm">
                                                <span>
                                                    {(
                                                        totalUsage /
                                                        1024 /
                                                        1024
                                                    ).toFixed(2)}{' '}
                                                    MB used
                                                </span>
                                                <span>1000 MB total</span>
                                            </div>
                                        </div>
                                    )}
                                </CardContent>
                            </Card>
                        </div>

                        {/* Right Column */}
                        <div className="space-y-6">
                            <OrgMembers />
                        </div>
                    </div>
                </TabsContent>

                {/* Projects Tab */}
                <TabsContent value="projects" className="space-y-6">
                    <div className="flex items-center space-x-2">
                        <div className="flex w-full md:w-auto space-x-2">
                            <Input
                                type="text"
                                placeholder="Search projects..."
                                value={searchQuery}
                                onChange={(e) => setSearchQuery(e.target.value)}
                                className="w-full md:w-64"
                            />
                            <DropdownMenu>
                                <DropdownMenuTrigger asChild>
                                    <Button
                                        variant="default"
                                        className="w-9 h-9"
                                    >
                                        <FolderArchive className="w-4 h-4" />
                                    </Button>
                                </DropdownMenuTrigger>
                                <DropdownMenuContent align="end">
                                    <DropdownMenuItem
                                        onSelect={(e) => e.preventDefault()} // Prevent menu from closing
                                        onClick={() =>
                                            setVisibilityFilter(null)
                                        }
                                    >
                                        <span
                                            className={`mr-2 inline-block w-4 h-4 rounded-full ${
                                                visibilityFilter === null
                                                    ? 'bg-primary'
                                                    : 'bg-gray-200'
                                            }`}
                                        ></span>
                                        All Visibility
                                    </DropdownMenuItem>
                                    {[
                                        'private',
                                        'team',
                                        'organization',
                                        'public',
                                    ].map((visibility) => (
                                        <DropdownMenuItem
                                            key={visibility}
                                            onSelect={(e) => e.preventDefault()} // Prevent menu from closing
                                            onClick={() =>
                                                setVisibilityFilter(
                                                    visibilityFilter ===
                                                        visibility
                                                        ? null
                                                        : visibility,
                                                )
                                            }
                                        >
                                            <span
                                                className={`mr-2 inline-block w-4 h-4 rounded-full ${
                                                    visibilityFilter ===
                                                    visibility
                                                        ? 'bg-primary'
                                                        : 'bg-gray-200'
                                                }`}
                                            ></span>
                                            {visibility
                                                .charAt(0)
                                                .toUpperCase() +
                                                visibility.slice(1)}
                                        </DropdownMenuItem>
                                    ))}
                                    <DropdownMenuSeparator />
                                    <DropdownMenuItem
                                        onSelect={(e) => e.preventDefault()} // Prevent menu from closing
                                        onClick={() => setStatusFilter(null)}
                                    >
                                        <span
                                            className={`mr-2 inline-block w-4 h-4 rounded-full ${
                                                statusFilter === null
                                                    ? 'bg-primary'
                                                    : 'bg-gray-200'
                                            }`}
                                        ></span>
                                        All Status
                                    </DropdownMenuItem>
                                    {[
                                        'active',
                                        'archived',
                                        'draft',
                                        'deleted',
                                    ].map((status) => (
                                        <DropdownMenuItem
                                            key={status}
                                            onSelect={(e) => e.preventDefault()} // Prevent menu from closing
                                            onClick={() =>
                                                setStatusFilter(
                                                    statusFilter === status
                                                        ? null
                                                        : status,
                                                )
                                            }
                                        >
                                            <span
                                                className={`mr-2 inline-block w-4 h-4 rounded-full ${
                                                    statusFilter === status
                                                        ? 'bg-primary'
                                                        : 'bg-gray-200'
                                                }`}
                                            ></span>
                                            {status.charAt(0).toUpperCase() +
                                                status.slice(1)}
                                        </DropdownMenuItem>
                                    ))}
                                </DropdownMenuContent>
                            </DropdownMenu>
                        </div>
                        {canPerformAction('createProjects') && (
                            <Button
                                className="bg-primary text-primary-foreground px-4 py-2 rounded-md text-sm font-medium"
                                onClick={handleCreateProject}
                            >
                                Create Project
                                <Folder className="w-4 h-4" />
                            </Button>
                        )}
                        {canPerformAction('goToCanvas') && (
                            <Button
                                variant="outline"
                                className="bg-primary text-primary-foreground text-sm hover:bg-primary/90"
                                onClick={handleGoToCanvas}
                            >
                                Canvas
                                <PenTool className="w-4 h-4" />
                            </Button>
                        )}
                        {props.organization?.type !== 'personal' && canPerformAction('goToAiAnalysis') && (
                            <Button
                                variant="outline"
                                className="bg-primary text-primary-foreground text-sm hover:bg-primary/90"
                                onClick={handleGoToAiAnalysis}
                            >
                                AI Analysis
                                <Brain className="w-4 h-4" />
                            </Button>
                        )}
                        {props.organization?.type === 'personal' && (
                            <Button
                                className="bg-gradient-to-r from-blue-500 to-purple-600 text-primary-foreground px-4 py-2 rounded-md text-sm font-medium hover:from-blue-600 hover:to-purple-700 transition"
                                onClick={props.onDemoClick}
                            >
                                Try Demo
                            </Button>
                        )}
                    </div>
                    {props.projectsLoading ? (
                        <div className="grid grid-cols-1 md:grid-cols-3 gap-6">
                            {[1, 2, 3].map((i) => (
                                <Card key={i} className="animate-pulse">
                                    <CardHeader>
                                        <div className="h-5 bg-gray-200 rounded w-3/4"></div>
                                        <div className="h-4 bg-gray-200 rounded w-1/2"></div>
                                    </CardHeader>
                                    <CardContent>
                                        <div className="h-4 bg-gray-200 rounded w-full mb-2"></div>
                                        <div className="h-4 bg-gray-200 rounded w-3/4"></div>
                                    </CardContent>
                                </Card>
                            ))}
                        </div>
                    ) : props.projects && props.projects.length > 0 ? (
                        <div className="grid grid-cols-1 md:grid-cols-3 gap-6">
                            {props.projects
                                .filter(
                                    (project) =>
                                        project.name
                                            .toLowerCase()
                                            .includes(
                                                searchQuery.toLowerCase(),
                                            ) &&
                                        (!visibilityFilter ||
                                            project.visibility ===
                                                visibilityFilter) &&
                                        (!statusFilter ||
                                            project.status === statusFilter),
                                )
                                .map((project) => (
                                    <Card
                                        key={project.id}
                                        className="cursor-pointer hover:shadow-md transition-shadow"
                                        onClick={() =>
                                            props.onProjectClick(project)
                                        }
                                    >
                                        <CardHeader>
                                            <CardTitle>
                                                {project.name}
                                            </CardTitle>
                                            <CardDescription>
                                                <span
                                                    className={`inline-flex items-center px-2.5 py-0.5 rounded-full text-xs font-medium ${
                                                        project.status ===
                                                        'active'
                                                            ? 'bg-green-100 text-green-800'
                                                            : project.status ===
                                                                'archived'
                                                              ? 'bg-gray-100 text-gray-800'
                                                              : 'bg-yellow-100 text-yellow-800'
                                                    }`}
                                                >
                                                    {project.status}
                                                </span>
                                                <span
                                                    className={`inline-flex items-center px-2.5 py-0.5 rounded-full text-xs font-medium ml-2 ${
                                                        project.visibility ===
                                                        'private'
                                                            ? 'bg-red-100 text-red-800'
                                                            : project.visibility ===
                                                                'team'
                                                              ? 'bg-blue-100 text-blue-800'
                                                              : project.visibility ===
                                                                  'organization'
                                                                ? 'bg-purple-100 text-purple-800'
                                                                : project.visibility ===
                                                                    'public'
                                                                  ? 'bg-green-100 text-green-800'
                                                                  : 'bg-gray-100 text-gray-800'
                                                    }`}
                                                >
                                                    {project.visibility}
                                                </span>
                                            </CardDescription>
                                        </CardHeader>
                                        <CardContent>
                                            <p className="text-sm text-muted-foreground line-clamp-2">
                                                {project.description ||
                                                    'No description provided'}
                                            </p>
                                        </CardContent>
                                    </Card>
                                ))}
                        </div>
                    ) : (
                        <div className="text-center py-12 border rounded-lg">
                            <FolderArchive className="h-12 w-12 mx-auto text-muted-foreground" />
                            <h3 className="mt-4 text-lg font-medium">
                                No projects found
                            </h3>
                            <p className="mt-2 text-sm text-muted-foreground">
                                Get started by creating your first project
                            </p>
                            <Button
                                className="mt-4 bg-primary text-primary-foreground px-4 py-2 rounded-md text-sm font-medium"
                                onClick={handleCreateProject}
                            >
                                Create Project
                            </Button>
                        </div>
                    )}
                </TabsContent>

                {/* Documents Tab */}
                <TabsContent value="documents" className="space-y-6">
                    <ExternalDocsPages />
                </TabsContent>

                <TabsContent value="invitations" className="space-y-6">
                    {props.organization?.type === 'enterprise' &&
                        !['admin', 'member'].includes(userRole || '') && (
                            <OrgInvitations orgId={props.orgId} />
                        )}
                </TabsContent>
            </Tabs>

            {/* AI Analysis Dialog */}
            {isAiAnalysisDialogOpen && (
                <div className="fixed inset-0 flex items-center justify-center bg-black bg-opacity-50 z-50">
                    <div className="bg-white dark:bg-gray-800 shadow-lg p-6 w-96 border border-gray-300 dark:border-gray-700 rounded-lg">
                        <h3 className="text-lg font-medium mb-4 text-gray-900 dark:text-gray-100">
                            Select Project, Document, and Requirement
                        </h3>
                        <div className="space-y-4">
                            <div>
                                <label className="block text-sm font-medium mb-2 text-gray-900 dark:text-gray-100">
                                    Select Project
                                </label>
                                <DropdownMenu>
                                    <DropdownMenuTrigger asChild>
                                        <Button variant="outline">
                                            {selectedProjectId
                                                ? props.projects?.find(
                                                      (p) =>
                                                          p.id ===
                                                          selectedProjectId,
                                                  )?.name
                                                : 'Choose a project'}
                                        </Button>
                                    </DropdownMenuTrigger>
                                    <DropdownMenuContent>
                                        {props.projects?.map((project) => (
                                            <DropdownMenuItem
                                                key={project.id}
                                                onClick={() => {
                                                    setSelectedProjectId(
                                                        project.id,
                                                    );
                                                    setSelectedDocumentId(null); // Reset document selection
                                                    setSelectedRequirementId(
                                                        null,
                                                    ); // Reset requirement selection
                                                }}
                                            >
                                                {project.name}
                                            </DropdownMenuItem>
                                        ))}
                                    </DropdownMenuContent>
                                </DropdownMenu>
                            </div>
                            <div>
                                <label className="block text-sm font-medium mb-2 text-gray-900 dark:text-gray-100">
                                    Select Document
                                </label>
                                <DropdownMenu>
                                    <DropdownMenuTrigger asChild>
                                        <Button variant="outline">
                                            {selectedDocumentId
                                                ? documents?.find(
                                                      (d) =>
                                                          d.id ===
                                                          selectedDocumentId,
                                                  )?.name
                                                : 'Choose a document'}
                                        </Button>
                                    </DropdownMenuTrigger>
                                    <DropdownMenuContent>
                                        {documents?.map((document) => (
                                            <DropdownMenuItem
                                                key={document.id}
                                                onClick={() => {
                                                    setSelectedDocumentId(
                                                        document.id,
                                                    );
                                                    setSelectedRequirementId(
                                                        null,
                                                    ); // Reset requirement selection
                                                }}
                                            >
                                                {document.name}
                                            </DropdownMenuItem>
                                        ))}
                                    </DropdownMenuContent>
                                </DropdownMenu>
                            </div>
                            <div>
                                <label className="block text-sm font-medium mb-2 text-gray-900 dark:text-gray-100">
                                    Select Requirement
                                </label>
                                <DropdownMenu>
                                    <DropdownMenuTrigger asChild>
                                        <Button variant="outline">
                                            {selectedRequirementId
                                                ? requirements?.find(
                                                      (r) =>
                                                          r.id ===
                                                          selectedRequirementId,
                                                  )?.name
                                                : 'Choose a requirement'}
                                        </Button>
                                    </DropdownMenuTrigger>
                                    <DropdownMenuContent>
                                        {requirements?.map((requirement) => (
                                            <DropdownMenuItem
                                                key={requirement.id}
                                                onClick={() =>
                                                    setSelectedRequirementId(
                                                        requirement.id,
                                                    )
                                                }
                                            >
                                                {requirement.name}
                                            </DropdownMenuItem>
                                        ))}
                                    </DropdownMenuContent>
                                </DropdownMenu>
                            </div>
                        </div>
                        <div className="flex justify-end mt-4 space-x-2">
                            <Button
                                variant="outline"
                                className="border-gray-300 dark:border-gray-700 hover:bg-gray-100 dark:hover:bg-gray-600"
                                onClick={() => {
                                    setIsAiAnalysisDialogOpen(false);
                                    setSelectedProjectId(null);
                                    setSelectedDocumentId(null);
                                    setSelectedRequirementId(null);
                                }}
                            >
                                Cancel
                            </Button>
                            <Button
                                className="bg-primary text-white hover:bg-primary/90 dark:bg-primary dark:hover:bg-primary/80"
                                onClick={handleStartAnalysis}
                                disabled={
                                    !selectedProjectId || !selectedRequirementId
                                }
                            >
                                Start Analysis
                            </Button>
                        </div>
                    </div>
                </div>
            )}

            {/* Canvas Dialog */}
            {isCanvasDialogOpen && (
                <div className="fixed inset-0 flex items-center justify-center bg-black bg-opacity-50 z-50">
                    <div className="bg-white dark:bg-gray-800 shadow-lg p-6 w-96 border border-gray-300 dark:border-gray-700 rounded-lg">
                        <h3 className="text-lg font-medium mb-4 text-gray-900 dark:text-gray-100">
                            Select a Project for Canvas
                        </h3>
                        <div className="space-y-4">
                            <DropdownMenu>
                                <DropdownMenuTrigger asChild>
                                    <Button variant="outline">
                                        {selectedCanvasProjectId
                                            ? props.projects?.find(
                                                  (p) =>
                                                      p.id ===
                                                      selectedCanvasProjectId,
                                              )?.name
                                            : 'Choose a project'}
                                    </Button>
                                </DropdownMenuTrigger>
                                <DropdownMenuContent>
                                    {props.projects?.map((project) => (
                                        <DropdownMenuItem
                                            key={project.id}
                                            onClick={() =>
                                                setSelectedCanvasProjectId(
                                                    project.id,
                                                )
                                            }
                                        >
                                            {project.name}
                                        </DropdownMenuItem>
                                    ))}
                                </DropdownMenuContent>
                            </DropdownMenu>
                        </div>
                        <div className="flex justify-end mt-4 space-x-2">
                            <Button
                                variant="outline"
                                className="border-gray-300 dark:border-gray-700 hover:bg-gray-100 dark:hover:bg-gray-600"
                                onClick={() => {
                                    setIsCanvasDialogOpen(false);
                                    setSelectedCanvasProjectId(null);
                                }}
                            >
                                Cancel
                            </Button>
                            <Button
                                className="bg-primary text-white hover:bg-primary/90 dark:bg-primary dark:hover:bg-primary/80"
                                onClick={handleStartCanvas}
                                disabled={!selectedCanvasProjectId}
                            >
                                Go to Canvas
                            </Button>
                        </div>
                    </div>
                </div>
            )}

            <CreatePanel
                isOpen={isCreatePanelOpen}
                onClose={() => setIsCreatePanelOpen(false)}
                showTabs="project"
                initialTab="project"
                organizationId={props.orgId}
            />
        </div>
    );
}<|MERGE_RESOLUTION|>--- conflicted
+++ resolved
@@ -78,18 +78,10 @@
     >(null);
 
     const [isCanvasDialogOpen, setIsCanvasDialogOpen] = useState(false);
-<<<<<<< HEAD
+
     const [selectedCanvasProjectId, setSelectedCanvasProjectId] = useState<string | null>(null);
     const { user } = useUser();
-
     const [userRole, setUserRole] = useState<string | null>(null);
-
-    console.log(userRole, 'userRole');
-=======
-    const [selectedCanvasProjectId, setSelectedCanvasProjectId] = useState<
-        string | null
-    >(null);
->>>>>>> 366ced6d
 
     const { data: documents } = useQuery({
         queryKey: ['documents', selectedProjectId],
