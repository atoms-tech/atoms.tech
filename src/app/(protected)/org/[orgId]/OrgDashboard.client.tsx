'use client';

import { useQuery } from '@tanstack/react-query';
import {
    Brain,
    Building,
    FileBox,
    Folder,
    FolderArchive,
    ListTodo,
    PenTool,
} from 'lucide-react';
import { useRouter, useSearchParams } from 'next/navigation';
import { useEffect, useState } from 'react';

import OrgMembers from '@/app/(protected)/org/[orgId]/OrgMembers.client';
import { CreatePanel } from '@/components/base/panels/CreatePanel';
import { Button } from '@/components/ui/button';
import {
    Card,
    CardContent,
    CardDescription,
    CardHeader,
    CardTitle,
} from '@/components/ui/card';
import {
    DropdownMenu,
    DropdownMenuContent,
    DropdownMenuItem,
    DropdownMenuSeparator,
    DropdownMenuTrigger,
} from '@/components/ui/dropdown-menu';
import { Input } from '@/components/ui/input';
import { Tabs, TabsContent, TabsList, TabsTrigger } from '@/components/ui/tabs';
import { useSetOrgMemberCount } from '@/hooks/mutations/useOrgMemberMutation';
import { useExternalDocumentsByOrg } from '@/hooks/queries/useExternalDocuments';
import {
    OrganizationRole,
    hasOrganizationPermission,
} from '@/lib/auth/permissions';
import { useUser } from '@/lib/providers/user.provider';
import { supabase } from '@/lib/supabase/supabaseBrowser';
import { ExternalDocument } from '@/types/base/documents.types';
import { Organization } from '@/types/base/organizations.types';
import { Project } from '@/types/base/projects.types';

import ExternalDocsPages from './(files)/externalDocs/ExternalDocs.client';
import OrgInvitations from './OrgInvitations.client';

interface OrgDashboardProps {
    organization: Organization | null | undefined;
    orgLoading: boolean;
    projects: Project[] | undefined;
    projectsLoading: boolean;
    externalDocuments: ExternalDocument[] | undefined;
    documentsLoading: boolean;
    theme: string | undefined;
    onProjectClick: (project: Project) => void;
    onExternalDocsClick: () => void;
    onDemoClick: () => void;
    orgId: string;
}

export default function OrgDashboard(props: OrgDashboardProps) {
    const router = useRouter();
    const searchParams = useSearchParams();

    // Get current tab from URL params, default to 'projects' if not present
    const currentTabFromUrl = searchParams.get('currentTab') || 'projects';
    const [activeTab, setActiveTab] = useState(currentTabFromUrl);
    const [isCreatePanelOpen, setIsCreatePanelOpen] = useState(false);
    const [searchQuery, setSearchQuery] = useState('');
    const [visibilityFilter, setVisibilityFilter] = useState<string | null>(
        null,
    );
    const [statusFilter, setStatusFilter] = useState<string | null>(null);
    const [_totalUsage, setTotalUsage] = useState(0); // Track total usage
    const { mutateAsync: setOrgMemberCount } = useSetOrgMemberCount();

    const [isAiAnalysisDialogOpen, setIsAiAnalysisDialogOpen] = useState(false);
    const [selectedProjectId, setSelectedProjectId] = useState<string | null>(
        null,
    );
    const [selectedDocumentId, setSelectedDocumentId] = useState<string | null>(
        null,
    );
    const [selectedRequirementId, setSelectedRequirementId] = useState<
        string | null
    >(null);

    const [isCanvasDialogOpen, setIsCanvasDialogOpen] = useState(false);

    const [selectedCanvasProjectId, setSelectedCanvasProjectId] = useState<
        string | null
    >(null);
    const { user } = useUser();
    const [userRole, setUserRole] = useState<OrganizationRole | null>(null);

    const { data: documents } = useQuery({
        queryKey: ['documents', selectedProjectId],
        queryFn: async () => {
            if (!selectedProjectId) return [];
            const { data, error } = await supabase
                .from('documents')
                .select('id, name')
                .eq('project_id', selectedProjectId);
            if (error) throw error;
            return data || [];
        },
        enabled: !!selectedProjectId,
    });

    const { data: requirements } = useQuery({
        queryKey: ['requirements', selectedDocumentId],
        queryFn: async () => {
            if (!selectedDocumentId) return [];
            const { data, error } = await supabase
                .from('requirements')
                .select('id, name')
                .eq('document_id', selectedDocumentId);
            if (error) throw error;
            return data || [];
        },
        enabled: !!selectedDocumentId,
    });

    // Fetch external documents to calculate total usage
    const { data: externalDocuments } = useExternalDocumentsByOrg(
        props.orgId || '',
    );

    useEffect(() => {
        if (externalDocuments) {
            const usage = externalDocuments.reduce(
                (sum, file) => sum + (file.size || 0),
                0,
            );
            setTotalUsage(usage);
        }
    }, [externalDocuments]);

    useEffect(() => {
        if (props.orgId) {
            setOrgMemberCount(props.orgId).catch((error) => {
                console.error('Failed to refresh member count:', error);
            });
        }
    }, [props.orgId, setOrgMemberCount]);

    useEffect(() => {
        const fetchUserRole = async () => {
            const { data, error } = await supabase
                .from('organization_members')
                .select('role')
                .eq('organization_id', props.orgId)
                .eq('user_id', user?.id || '')
                .single();

            if (error) {
                console.error('Error fetching user role:', error);
                return;
            }

            setUserRole(data?.role || null);
        };

        fetchUserRole();
    }, [props.orgId, user?.id]);

    const handleCreateProject = () => {
        setIsCreatePanelOpen(true);
    };

    const handleGoToCanvas = () => {
        setIsCanvasDialogOpen(true);
    };

    const handleStartCanvas = () => {
        if (selectedCanvasProjectId) {
            window.location.href = `/org/${props.orgId}/project/${selectedCanvasProjectId}/canvas`;
        }
    };

    const handleGoToAiAnalysis = () => {
        setIsAiAnalysisDialogOpen(true);
    };

    const handleStartAnalysis = () => {
        if (selectedProjectId && selectedRequirementId) {
            window.location.href = `/org/${props.orgId}/project/${selectedProjectId}/requirements/${selectedRequirementId}`;
        }
    };

<<<<<<< HEAD
=======
    const canPerformAction = (action: string) => {
        const rolePermissions = {
            owner: [
                'assignToProject',
                'changeRole',
                'uploadDeleteDocs',
                'invitePeople',
                'createProjects',
                'goToCanvas',
                'goToAiAnalysis',
                'viewProjects',
                'viewDocs',
            ],
            super_admin: [
                'assignToProject',
                'changeRole',
                'uploadDeleteDocs',
                'invitePeople',
                'createProjects',
                'goToCanvas',
                'goToAiAnalysis',
                'viewProjects',
                'viewDocs',
            ],
            admin: [
                'assignToProject',
                'uploadDeleteDocs',
                'createProjects',
                'goToCanvas',
                'goToAiAnalysis',
                'viewProjects',
                'viewDocs',
            ],
            member: ['viewProjects', 'viewDocs'],
        };

        return rolePermissions[
            (userRole as keyof typeof rolePermissions) || 'member'
        ].includes(action);
    };

    // Update URL when tab changes
    const handleTabChange = (newTab: string) => {
        setActiveTab(newTab);
        const params = new URLSearchParams(searchParams);
        params.set('currentTab', newTab);
        router.push(`?${params.toString()}`, { scroll: false });
    };

    // Sync tab state with URL params when they change
    useEffect(() => {
        const tabFromUrl = searchParams.get('currentTab');
        if (tabFromUrl && tabFromUrl !== activeTab) {
            setActiveTab(tabFromUrl);
        }
    }, [searchParams, activeTab]);

>>>>>>> d581cd1c
    return (
        <div className="container mx-auto p-6 space-y-6">
            {/* Organization Header */}
            <div className="flex items-start justify-between">
                <div>
                    <h1 className="text-3xl font-bold">
                        {props.organization?.name || 'Organization Dashboard'}
                    </h1>
                    <p className="text-muted-foreground mt-1">
                        {props.organization?.description ||
                            'Manage your organization resources'}
                    </p>
                </div>
                <div className="flex items-center space-x-2">
                    {props.organization?.type && (
                        <span className="bg-primary/10 text-primary px-3 py-1 rounded-full text-sm font-medium">
                            {props.organization.type.charAt(0).toUpperCase() +
                                props.organization.type.slice(1)}
                        </span>
                    )}
                </div>
            </div>

            {/* Main Dashboard Tabs */}
            <Tabs
                defaultValue={currentTabFromUrl}
                value={activeTab}
                onValueChange={handleTabChange}
                className="w-full"
            >
                <TabsList
                    className={`grid ${
                        props.organization?.type === 'enterprise'
                            ? hasOrganizationPermission(
                                  userRole,
                                  'invitePeople',
                              )
                                ? 'grid-cols-4'
                                : 'grid-cols-3'
                            : 'grid-cols-3'
                    } w-full`}
                >
                    <TabsTrigger
                        value="overview"
                        className="flex items-center gap-2"
                    >
                        <Building className="h-4 w-4" />
                        <span>Overview</span>
                    </TabsTrigger>
                    <TabsTrigger
                        value="projects"
                        className="flex items-center gap-2"
                    >
                        <FolderArchive className="h-4 w-4" />
                        <span>Projects</span>
                    </TabsTrigger>
                    <TabsTrigger
                        value="documents"
                        className="flex items-center gap-2"
                    >
                        <FileBox className="h-4 w-4" />
                        <span>Regulation Documents</span>
                    </TabsTrigger>
                    {props.organization?.type === 'enterprise' &&
                        hasOrganizationPermission(userRole, 'invitePeople') && (
                            <TabsTrigger
                                value="invitations"
                                className="flex items-center gap-2"
                            >
                                <ListTodo className="h-4 w-4" />
                                <span>Invitations</span>
                            </TabsTrigger>
                        )}
                </TabsList>

                {/* Organization Overview Tab */}
                <TabsContent value="overview" className="space-y-6">
                    <div className="grid grid-cols-1 md:grid-cols-3 gap-6">
                        {/* Left Column */}
                        <div className="md:col-span-2 space-y-6">
                            <Card>
                                <CardHeader>
                                    <CardTitle>Organization Details</CardTitle>
                                    <CardDescription>
                                        Basic information about your
                                        organization
                                    </CardDescription>
                                </CardHeader>
                                <CardContent>
                                    {props.orgLoading ? (
                                        <div className="animate-pulse space-y-2">
                                            <div className="h-4 bg-gray-200 rounded w-3/4"></div>
                                            <div className="h-4 bg-gray-200 rounded w-1/2"></div>
                                        </div>
                                    ) : (
                                        <div className="space-y-4">
                                            <div className="flex justify-between">
                                                <span className="text-muted-foreground">
                                                    Name:
                                                </span>
                                                <span className="font-medium">
                                                    {props.organization?.name}
                                                </span>
                                            </div>
                                            <div className="flex justify-between">
                                                <span className="text-muted-foreground">
                                                    Type:
                                                </span>
                                                <span className="bg-primary/10 text-primary px-3 py-1 rounded-full text-sm font-medium">
                                                    {props.organization?.type}
                                                </span>
                                            </div>
                                            <div className="flex justify-between">
                                                <span className="text-muted-foreground">
                                                    Members:
                                                </span>
                                                <span className="font-medium">
                                                    {props.organization
                                                        ?.member_count || 0}
                                                </span>
                                            </div>
                                            <div className="flex justify-between">
                                                <span className="text-muted-foreground">
                                                    Plan:
                                                </span>
                                                <span className="font-medium">
                                                    {
                                                        props.organization
                                                            ?.billing_plan
                                                    }
                                                </span>
                                            </div>
                                        </div>
                                    )}
                                </CardContent>
                            </Card>
                        </div>

                        {/* Right Column */}
                        <div className="space-y-6">
                            <OrgMembers />
                        </div>
                    </div>
                </TabsContent>

                {/* Projects Tab */}
                <TabsContent value="projects" className="space-y-6">
                    <div className="flex items-center justify-between space-x-2">
                        <div className="flex w-full md:w-auto space-x-2">
                            <Input
                                type="text"
                                placeholder="Search projects..."
                                value={searchQuery}
                                onChange={(e) => setSearchQuery(e.target.value)}
                                className="w-full md:w-64"
                            />
                            <DropdownMenu>
                                <DropdownMenuTrigger asChild>
                                    <Button
                                        variant="default"
                                        className="w-9 h-9"
                                    >
                                        <FolderArchive className="w-4 h-4" />
                                    </Button>
                                </DropdownMenuTrigger>
                                <DropdownMenuContent align="end">
                                    <DropdownMenuItem
                                        onSelect={(e) => e.preventDefault()} // Prevent menu from closing
                                        onClick={() =>
                                            setVisibilityFilter(null)
                                        }
                                    >
                                        <span
                                            className={`mr-2 inline-block w-4 h-4 rounded-full ${
                                                visibilityFilter === null
                                                    ? 'bg-primary'
                                                    : 'bg-gray-200'
                                            }`}
                                        ></span>
                                        All Visibility
                                    </DropdownMenuItem>
                                    {[
                                        'private',
                                        'team',
                                        'organization',
                                        'public',
                                    ].map((visibility) => (
                                        <DropdownMenuItem
                                            key={visibility}
                                            onSelect={(e) => e.preventDefault()} // Prevent menu from closing
                                            onClick={() =>
                                                setVisibilityFilter(
                                                    visibilityFilter ===
                                                        visibility
                                                        ? null
                                                        : visibility,
                                                )
                                            }
                                        >
                                            <span
                                                className={`mr-2 inline-block w-4 h-4 rounded-full ${
                                                    visibilityFilter ===
                                                    visibility
                                                        ? 'bg-primary'
                                                        : 'bg-gray-200'
                                                }`}
                                            ></span>
                                            {visibility
                                                .charAt(0)
                                                .toUpperCase() +
                                                visibility.slice(1)}
                                        </DropdownMenuItem>
                                    ))}
                                    <DropdownMenuSeparator />
                                    <DropdownMenuItem
                                        onSelect={(e) => e.preventDefault()} // Prevent menu from closing
                                        onClick={() => setStatusFilter(null)}
                                    >
                                        <span
                                            className={`mr-2 inline-block w-4 h-4 rounded-full ${
                                                statusFilter === null
                                                    ? 'bg-primary'
                                                    : 'bg-gray-200'
                                            }`}
                                        ></span>
                                        All Status
                                    </DropdownMenuItem>
                                    {[
                                        'active',
                                        'archived',
                                        'draft',
                                        'deleted',
                                    ].map((status) => (
                                        <DropdownMenuItem
                                            key={status}
                                            onSelect={(e) => e.preventDefault()} // Prevent menu from closing
                                            onClick={() =>
                                                setStatusFilter(
                                                    statusFilter === status
                                                        ? null
                                                        : status,
                                                )
                                            }
                                        >
                                            <span
                                                className={`mr-2 inline-block w-4 h-4 rounded-full ${
                                                    statusFilter === status
                                                        ? 'bg-primary'
                                                        : 'bg-gray-200'
                                                }`}
                                            ></span>
                                            {status.charAt(0).toUpperCase() +
                                                status.slice(1)}
                                        </DropdownMenuItem>
                                    ))}
                                </DropdownMenuContent>
                            </DropdownMenu>
                        </div>
                        <div className="flex items-center space-x-2">
                            {hasOrganizationPermission(
                                userRole,
                                'createProjects',
                            ) && (
                                <Button
                                    className="bg-primary text-primary-foreground px-4 py-2 rounded-md text-sm font-medium"
                                    onClick={handleCreateProject}
                                >
                                    Create Project
                                    <Folder className="w-4 h-4" />
                                </Button>
                            )}
                            {hasOrganizationPermission(
                                userRole,
                                'goToCanvas',
                            ) && (
                                <Button
                                    variant="outline"
                                    className="bg-primary text-primary-foreground text-sm hover:bg-primary/90"
                                    onClick={handleGoToCanvas}
                                >
                                    Canvas
                                    <PenTool className="w-4 h-4" />
                                </Button>
                            )}
                            {props.organization?.type !== 'personal' &&
                                hasOrganizationPermission(
                                    userRole,
                                    'goToAiAnalysis',
                                ) && (
                                    <Button
                                        variant="outline"
                                        className="bg-primary text-primary-foreground text-sm hover:bg-primary/90"
                                        onClick={handleGoToAiAnalysis}
                                    >
                                        AI Analysis
                                        <Brain className="w-4 h-4" />
                                    </Button>
                                )}
                            {props.organization?.type === 'personal' && (
                                <Button
                                    className="bg-gradient-to-r from-blue-500 to-purple-600 text-primary-foreground px-4 py-2 rounded-md text-sm font-medium hover:from-blue-600 hover:to-purple-700 transition"
                                    onClick={props.onDemoClick}
                                >
                                    Try Demo
                                </Button>
                            )}
                        </div>
                    </div>
                    {props.projectsLoading ? (
                        <div className="grid grid-cols-1 md:grid-cols-3 gap-6">
                            {[1, 2, 3].map((i) => (
                                <Card key={i} className="animate-pulse">
                                    <CardHeader>
                                        <div className="h-5 bg-gray-200 rounded w-3/4"></div>
                                        <div className="h-4 bg-gray-200 rounded w-1/2"></div>
                                    </CardHeader>
                                    <CardContent>
                                        <div className="h-4 bg-gray-200 rounded w-full mb-2"></div>
                                        <div className="h-4 bg-gray-200 rounded w-3/4"></div>
                                    </CardContent>
                                </Card>
                            ))}
                        </div>
                    ) : props.projects && props.projects.length > 0 ? (
                        <div className="grid grid-cols-1 md:grid-cols-3 gap-6">
                            {props.projects
                                .filter(
                                    (project) =>
                                        project.name
                                            .toLowerCase()
                                            .includes(
                                                searchQuery.toLowerCase(),
                                            ) &&
                                        (!visibilityFilter ||
                                            project.visibility ===
                                                visibilityFilter) &&
                                        (!statusFilter ||
                                            project.status === statusFilter),
                                )
                                .map((project) => (
                                    <Card
                                        key={project.id}
                                        className="cursor-pointer hover:shadow-md transition-shadow"
                                        onClick={() =>
                                            props.onProjectClick(project)
                                        }
                                    >
                                        <CardHeader>
                                            <CardTitle>
                                                {project.name}
                                            </CardTitle>
                                            <CardDescription>
                                                <span
                                                    className={`inline-flex items-center px-2.5 py-0.5 rounded-full text-xs font-medium ${
                                                        project.status ===
                                                        'active'
                                                            ? 'bg-green-100 text-green-800'
                                                            : project.status ===
                                                                'archived'
                                                              ? 'bg-gray-100 text-gray-800'
                                                              : 'bg-yellow-100 text-yellow-800'
                                                    }`}
                                                >
                                                    {project.status}
                                                </span>
                                                <span
                                                    className={`inline-flex items-center px-2.5 py-0.5 rounded-full text-xs font-medium ml-2 ${
                                                        project.visibility ===
                                                        'private'
                                                            ? 'bg-red-100 text-red-800'
                                                            : project.visibility ===
                                                                'team'
                                                              ? 'bg-blue-100 text-blue-800'
                                                              : project.visibility ===
                                                                  'organization'
                                                                ? 'bg-purple-100 text-purple-800'
                                                                : project.visibility ===
                                                                    'public'
                                                                  ? 'bg-green-100 text-green-800'
                                                                  : 'bg-gray-100 text-gray-800'
                                                    }`}
                                                >
                                                    {project.visibility}
                                                </span>
                                            </CardDescription>
                                        </CardHeader>
                                        <CardContent>
                                            <p className="text-sm text-muted-foreground line-clamp-2">
                                                {project.description ||
                                                    'No description provided'}
                                            </p>
                                        </CardContent>
                                    </Card>
                                ))}
                        </div>
                    ) : (
                        <div className="text-center py-12 border rounded-lg">
                            <FolderArchive className="h-12 w-12 mx-auto text-muted-foreground" />
                            <h3 className="mt-4 text-lg font-medium">
                                No projects found
                            </h3>
                            <p className="mt-2 text-sm text-muted-foreground">
                                Get started by creating your first project
                            </p>
                            <Button
                                className="mt-4 bg-primary text-primary-foreground px-4 py-2 rounded-md text-sm font-medium"
                                onClick={handleCreateProject}
                            >
                                Create Project
                            </Button>
                        </div>
                    )}
                </TabsContent>

                {/* Documents Tab */}
                <TabsContent value="documents" className="space-y-6">
                    <ExternalDocsPages />
                </TabsContent>

                <TabsContent value="invitations" className="space-y-6">
                    {props.organization?.type === 'enterprise' &&
                        hasOrganizationPermission(userRole, 'invitePeople') && (
                            <OrgInvitations orgId={props.orgId} />
                        )}
                </TabsContent>
            </Tabs>

            {/* AI Analysis Dialog */}
            {isAiAnalysisDialogOpen && (
                <div className="fixed inset-0 flex items-center justify-center bg-black bg-opacity-50 z-50">
                    <div className="bg-white dark:bg-gray-800 shadow-lg p-6 w-96 border border-gray-300 dark:border-gray-700 rounded-lg">
                        <h3 className="text-lg font-medium mb-4 text-gray-900 dark:text-gray-100">
                            Select Project, Document, and Requirement
                        </h3>
                        <div className="space-y-4">
                            <div>
                                <label className="block text-sm font-medium mb-2 text-gray-900 dark:text-gray-100">
                                    Select Project
                                </label>
                                <DropdownMenu>
                                    <DropdownMenuTrigger asChild>
                                        <Button variant="outline">
                                            {selectedProjectId
                                                ? props.projects?.find(
                                                      (p) =>
                                                          p.id ===
                                                          selectedProjectId,
                                                  )?.name
                                                : 'Choose a project'}
                                        </Button>
                                    </DropdownMenuTrigger>
                                    <DropdownMenuContent>
                                        {props.projects?.map((project) => (
                                            <DropdownMenuItem
                                                key={project.id}
                                                onClick={() => {
                                                    setSelectedProjectId(
                                                        project.id,
                                                    );
                                                    setSelectedDocumentId(null); // Reset document selection
                                                    setSelectedRequirementId(
                                                        null,
                                                    ); // Reset requirement selection
                                                }}
                                            >
                                                {project.name}
                                            </DropdownMenuItem>
                                        ))}
                                    </DropdownMenuContent>
                                </DropdownMenu>
                            </div>
                            <div>
                                <label className="block text-sm font-medium mb-2 text-gray-900 dark:text-gray-100">
                                    Select Document
                                </label>
                                <DropdownMenu>
                                    <DropdownMenuTrigger asChild>
                                        <Button variant="outline">
                                            {selectedDocumentId
                                                ? documents?.find(
                                                      (d) =>
                                                          d.id ===
                                                          selectedDocumentId,
                                                  )?.name
                                                : 'Choose a document'}
                                        </Button>
                                    </DropdownMenuTrigger>
                                    <DropdownMenuContent>
                                        {documents?.map((document) => (
                                            <DropdownMenuItem
                                                key={document.id}
                                                onClick={() => {
                                                    setSelectedDocumentId(
                                                        document.id,
                                                    );
                                                    setSelectedRequirementId(
                                                        null,
                                                    ); // Reset requirement selection
                                                }}
                                            >
                                                {document.name}
                                            </DropdownMenuItem>
                                        ))}
                                    </DropdownMenuContent>
                                </DropdownMenu>
                            </div>
                            <div>
                                <label className="block text-sm font-medium mb-2 text-gray-900 dark:text-gray-100">
                                    Select Requirement
                                </label>
                                <DropdownMenu>
                                    <DropdownMenuTrigger asChild>
                                        <Button variant="outline">
                                            {selectedRequirementId
                                                ? requirements?.find(
                                                      (r) =>
                                                          r.id ===
                                                          selectedRequirementId,
                                                  )?.name
                                                : 'Choose a requirement'}
                                        </Button>
                                    </DropdownMenuTrigger>
                                    <DropdownMenuContent>
                                        {requirements?.map((requirement) => (
                                            <DropdownMenuItem
                                                key={requirement.id}
                                                onClick={() =>
                                                    setSelectedRequirementId(
                                                        requirement.id,
                                                    )
                                                }
                                            >
                                                {requirement.name}
                                            </DropdownMenuItem>
                                        ))}
                                    </DropdownMenuContent>
                                </DropdownMenu>
                            </div>
                        </div>
                        <div className="flex justify-end mt-4 space-x-2">
                            <Button
                                variant="outline"
                                className="border-gray-300 dark:border-gray-700 hover:bg-gray-100 dark:hover:bg-muted"
                                onClick={() => {
                                    setIsAiAnalysisDialogOpen(false);
                                    setSelectedProjectId(null);
                                    setSelectedDocumentId(null);
                                    setSelectedRequirementId(null);
                                }}
                            >
                                Cancel
                            </Button>
                            <Button
                                className="bg-primary text-white hover:bg-primary/90 dark:bg-primary dark:hover:bg-primary/80"
                                onClick={handleStartAnalysis}
                                disabled={
                                    !selectedProjectId || !selectedRequirementId
                                }
                            >
                                Start Analysis
                            </Button>
                        </div>
                    </div>
                </div>
            )}

            {/* Canvas Dialog */}
            {isCanvasDialogOpen && (
                <div className="fixed inset-0 flex items-center justify-center bg-black bg-opacity-50 z-50">
                    <div className="bg-white dark:bg-black shadow-lg p-6 w-96 border border-gray-300 dark:border-muted rounded-lg">
                        <h3 className="text-lg font-medium mb-4 text-gray-900 dark:text-gray-100">
                            Select a Project for Canvas
                        </h3>
                        <div className="space-y-4">
                            <DropdownMenu>
                                <DropdownMenuTrigger asChild>
                                    <Button variant="outline">
                                        {selectedCanvasProjectId
                                            ? props.projects?.find(
                                                  (p) =>
                                                      p.id ===
                                                      selectedCanvasProjectId,
                                              )?.name
                                            : 'Choose a project'}
                                    </Button>
                                </DropdownMenuTrigger>
                                <DropdownMenuContent>
                                    {props.projects?.map((project) => (
                                        <DropdownMenuItem
                                            key={project.id}
                                            onClick={() =>
                                                setSelectedCanvasProjectId(
                                                    project.id,
                                                )
                                            }
                                        >
                                            {project.name}
                                        </DropdownMenuItem>
                                    ))}
                                </DropdownMenuContent>
                            </DropdownMenu>
                        </div>
                        <div className="flex justify-end mt-4 space-x-2">
                            <Button
                                variant="outline"
                                className="border-gray-300 dark:border-gray-700 hover:bg-gray-100 dark:hover:bg-muted"
                                onClick={() => {
                                    setIsCanvasDialogOpen(false);
                                    setSelectedCanvasProjectId(null);
                                }}
                            >
                                Cancel
                            </Button>
                            <Button
                                className="bg-primary text-white hover:bg-primary/90 dark:bg-primary dark:hover:bg-primary/80"
                                onClick={handleStartCanvas}
                                disabled={!selectedCanvasProjectId}
                            >
                                Go to Canvas
                            </Button>
                        </div>
                    </div>
                </div>
            )}

            <CreatePanel
                isOpen={isCreatePanelOpen}
                onClose={() => setIsCreatePanelOpen(false)}
                showTabs="project"
                initialTab="project"
                organizationId={props.orgId}
            />
        </div>
    );
}<|MERGE_RESOLUTION|>--- conflicted
+++ resolved
@@ -191,49 +191,6 @@
         }
     };
 
-<<<<<<< HEAD
-=======
-    const canPerformAction = (action: string) => {
-        const rolePermissions = {
-            owner: [
-                'assignToProject',
-                'changeRole',
-                'uploadDeleteDocs',
-                'invitePeople',
-                'createProjects',
-                'goToCanvas',
-                'goToAiAnalysis',
-                'viewProjects',
-                'viewDocs',
-            ],
-            super_admin: [
-                'assignToProject',
-                'changeRole',
-                'uploadDeleteDocs',
-                'invitePeople',
-                'createProjects',
-                'goToCanvas',
-                'goToAiAnalysis',
-                'viewProjects',
-                'viewDocs',
-            ],
-            admin: [
-                'assignToProject',
-                'uploadDeleteDocs',
-                'createProjects',
-                'goToCanvas',
-                'goToAiAnalysis',
-                'viewProjects',
-                'viewDocs',
-            ],
-            member: ['viewProjects', 'viewDocs'],
-        };
-
-        return rolePermissions[
-            (userRole as keyof typeof rolePermissions) || 'member'
-        ].includes(action);
-    };
-
     // Update URL when tab changes
     const handleTabChange = (newTab: string) => {
         setActiveTab(newTab);
@@ -250,7 +207,6 @@
         }
     }, [searchParams, activeTab]);
 
->>>>>>> d581cd1c
     return (
         <div className="container mx-auto p-6 space-y-6">
             {/* Organization Header */}
