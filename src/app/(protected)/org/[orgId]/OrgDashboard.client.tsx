--- conflicted
+++ resolved
@@ -79,14 +79,10 @@
     >(null);
 
     const [isCanvasDialogOpen, setIsCanvasDialogOpen] = useState(false);
-<<<<<<< HEAD
+
     const [selectedCanvasProjectId, setSelectedCanvasProjectId] = useState<
         string | null
     >(null);
-=======
-
-    const [selectedCanvasProjectId, setSelectedCanvasProjectId] = useState<string | null>(null);
->>>>>>> 666624ce
     const { user } = useUser();
     const [userRole, setUserRole] = useState<string | null>(null);
 
