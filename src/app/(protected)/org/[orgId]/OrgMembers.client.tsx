--- conflicted
+++ resolved
@@ -23,13 +23,10 @@
 import { getOrganizationMembers } from '@/lib/db/client';
 import { useUser } from '@/lib/providers/user.provider';
 import { supabase } from '@/lib/supabase/supabaseBrowser';
-<<<<<<< HEAD
 import { EUserRoleType, EProjectRole } from '@/types';
 import { useSetOrgMemberCount, useSetOrgMemberRole } from '@/hooks/mutations/useOrgMemberMutation';
 import { useCreateProjectMember } from '@/hooks/mutations/useProjectMutations';
-=======
-import { EUserRoleType } from '@/types';
->>>>>>> 81b515bc
+
 
 interface OrgMembersProps {
     className?: string;
@@ -39,7 +36,6 @@
     const params = useParams<{ orgId: string }>();
     const { user } = useUser();
     const { toast } = useToast();
-<<<<<<< HEAD
     const { mutateAsync: setOrgMemberCount } = useSetOrgMemberCount();
     const { mutateAsync: setOrgMemberRole } = useSetOrgMemberRole();
     const { mutateAsync: createProjectMember } = useCreateProjectMember();
@@ -49,8 +45,6 @@
     const [isAssignPromptOpen, setIsAssignPromptOpen] = useState(false);
     const [selectedProjectId, setSelectedProjectId] = useState<string | null>(null);
     const [assignRole, setAssignRole] = useState<EUserRoleType | EProjectRole |null>(null);
-=======
->>>>>>> 81b515bc
 
     const {
         data: members = [],
@@ -63,7 +57,6 @@
         enabled: params?.orgId ? true : false,
     });
 
-<<<<<<< HEAD
     const { data: projects = [] } = useQuery({
         queryKey: ['organization-projects', params?.orgId || ''],
         queryFn: async () => {
@@ -83,9 +76,8 @@
         enabled: !!params?.orgId,
     });
 
-=======
+
     // Sort members to display the owner first
->>>>>>> 81b515bc
     const sortedMembers = [...members].sort((a, b) => {
         if (a.role === 'owner') return -1;
         if (b.role === 'owner') return 1;
@@ -342,14 +334,9 @@
                                         <Users className="h-4 w-4 text-primary" />
                                     </div>
                                     <div>
-<<<<<<< HEAD
                                         <div className="font-medium text-gray-900 dark:text-gray-100">
                                             {member.full_name || 'User'}
                                             {member.id === user?.id && ' (you)'}
-=======
-                                        <div className="font-medium">
-                                            {member.full_name || 'User'}
->>>>>>> 81b515bc
                                         </div>
                                         <div className="text-sm text-muted-foreground">
                                             {member.email}
@@ -363,11 +350,7 @@
                                         {member.role}
                                     </span>
                                     {isOwner &&
-<<<<<<< HEAD
-                                        member.id !== user?.id && (
-=======
                                         member.id !== user?.id && ( // Allow removal only if the current user is the owner and not removing themselves
->>>>>>> 81b515bc
                                             <DropdownMenu>
                                                 <DropdownMenuTrigger asChild>
                                                     <Button
@@ -379,7 +362,6 @@
                                                     </Button>
                                                 </DropdownMenuTrigger>
                                                 <DropdownMenuContent align="end">
-<<<<<<< HEAD
                                                     <DropdownMenuItem
                                                         onClick={() => {
                                                             setActiveMemberId(member.id);
@@ -400,17 +382,6 @@
                                                         onClick={() => {
                                                             handleRemoveMember(member.id);
                                                         }}
-=======
-                                                    <DropdownMenuItem>
-                                                        Change role
-                                                    </DropdownMenuItem>
-                                                    <DropdownMenuItem
-                                                        onClick={() =>
-                                                            handleRemoveMember(
-                                                                member.id,
-                                                            )
-                                                        }
->>>>>>> 81b515bc
                                                         className="text-red-600"
                                                     >
                                                         Remove
