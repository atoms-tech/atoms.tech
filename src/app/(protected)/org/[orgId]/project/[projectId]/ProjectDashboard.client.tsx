--- conflicted
+++ resolved
@@ -1,12 +1,5 @@
 'use client';
 
-<<<<<<< HEAD
-import { useParams, useRouter } from 'next/navigation';
-import { useState } from 'react';
-
-// Dynamic import to avoid loading the CreatePanel until needed
-import dynamic from 'next/dynamic';
-=======
 // import { useQuery } from '@tanstack/react-query';
 // import { useCookies } from 'next-client-cookies';
 import { PenTool } from 'lucide-react';
@@ -16,24 +9,11 @@
 import { setCookie as _setCookie } from '@/app/(protected)/org/actions';
 // import DashboardView, { Column } from '@/components/base/DashboardView';
 import { CreatePanel } from '@/components/base/panels/CreatePanel';
->>>>>>> 0d84b6bf
 import { Badge } from '@/components/ui/badge';
 import { Button } from '@/components/ui/button';
 import { useProjectDocuments } from '@/hooks/queries/useDocument';
 import { useOrganization } from '@/lib/providers/organization.provider';
 import { useProject } from '@/lib/providers/project.provider';
-<<<<<<< HEAD
-import { Document } from '@/types/base/documents.types';
-
-// Dynamically import the CreatePanel with no SSR
-const CreatePanel = dynamic(
-  () => import('@/components/base/panels/CreatePanel').then(mod => mod.CreatePanel),
-  { ssr: false, loading: () => <div className="fixed inset-0 bg-black/20 flex items-center justify-center">Loading...</div> }
-);
-
-export default function ProjectPage() {
-    const router = useRouter();
-=======
 // import { supabase } from '@/lib/supabase/supabaseBrowser';
 import { Document } from '@/types/base/documents.types';
 
@@ -42,7 +22,6 @@
 export default function ProjectPage() {
     const router = useRouter();
     // const _cookies = useCookies();
->>>>>>> 0d84b6bf
     const params = useParams<{ orgId: string; projectId: string }>();
     const { project } = useProject();
     const { currentOrganization: _currentOrganization } = useOrganization();
@@ -50,8 +29,6 @@
     const { data: documents, isLoading: documentsLoading } =
         useProjectDocuments(params.projectId);
 
-<<<<<<< HEAD
-=======
     // const { data: requirements, isLoading: requirementsLoading } = useQuery({
     //     queryKey: ['requirements', params.projectId],
     //     queryFn: async () => {
@@ -146,7 +123,6 @@
         router.push(`/org/${params.orgId}/project/${params.projectId}/canvas`);
     };
 
->>>>>>> 0d84b6bf
     const handleDocumentClick = (doc: Document) => {
         router.push(
             `/org/${params.orgId}/project/${params.projectId}/documents/${doc.id}`,
@@ -228,9 +204,6 @@
                 </div>
             </div>
 
-<<<<<<< HEAD
-            {/* Only render CreatePanel when needed */}
-=======
             {/* Requirements List */}
             {/* <div className="space-y-4">
                 <h2 className="text-xl font-semibold">
@@ -244,7 +217,6 @@
                     emptyMessage="Create a new requirement document to get started"
                 />
             </div> */}
->>>>>>> 0d84b6bf
             {showCreateDocumentPanel && (
                 <CreatePanel
                     isOpen={true}
