'use client';

/* eslint-disable @typescript-eslint/no-unused-vars, @typescript-eslint/no-explicit-any, react-hooks/exhaustive-deps */
import { Check, Network, Plus, Search, Trash2, Trash } from 'lucide-react';
import Link from 'next/link';
import { useParams, useRouter, useSearchParams } from 'next/navigation';
import { useCallback, useMemo, useState } from 'react';

import { Button } from '@/components/ui/button';
import {
    Card,
    CardContent,
    CardDescription,
    CardHeader,
    CardTitle,
} from '@/components/ui/card';
import {
    Dialog,
    DialogContent,
    DialogDescription,
    DialogFooter,
    DialogHeader,
    DialogTitle,
    DialogTrigger,
} from '@/components/ui/dialog';
import { Input } from '@/components/ui/input';
import {
    Table,
    TableBody,
    TableCell,
    TableHead,
    TableHeader,
    TableRow,
} from '@/components/ui/table';
import { useToast } from '@/components/ui/use-toast';
import {
    useCreateTraceLinks,
    useDeleteTraceLink,
} from '@/hooks/mutations/useTraceLinkMutations';
import {
    useDocumentRequirements,
    useRequirement,
    useRequirementsByIds,
} from '@/hooks/queries/useRequirement';
// import relationship hooks
import {
    useCreateRelationship,
    useDeleteRelationship,
    useRequirementAncestors,
    useRequirementDescendants,
    useRequirementTree,
} from '@/hooks/queries/useRequirementRelationships';
import type { RequirementTreeNode } from '@/hooks/queries/useRequirementRelationships';
import { useReverseTraceLinks, useTraceLinks } from '@/hooks/queries/useTraceability';
import { useUser } from '@/lib/providers/user.provider';

type TraceRelationship = 'parent_of' | 'child_of';

type SelectedRequirement = {
    id: string;
    name: string;
    description: string | null;
    external_id?: string | null;
    relationship: TraceRelationship;
};

export default function TracePage() {
    const params = useParams();
    const searchParams = useSearchParams();
    const router = useRouter();
    const { toast } = useToast();
    const { profile } = useUser();

    const [isDeleteMode, setIsDeleteMode] = useState(false);
    const [expandedNodes, setExpandedNodes] = useState<Set<string>>(new Set());

    const requirementId = params.requirementSlug as string;
    const projectId = params.projectId as string;

    // Get documentId from URL query parameter
    const documentId = searchParams.get('documentId') || '';

    const { data: requirements, isLoading: isLoadingRequirements } =
        useDocumentRequirements(documentId);
    const { data: outgoingLinks } = useTraceLinks(requirementId, 'requirement');
    const { data: incomingLinks } = useReverseTraceLinks(requirementId, 'requirement');

    // Main requirement hooks
    const {
        data: currentRequirement,
        isLoading: isLoadingCurrentRequirement,
        refetch: refetchCurrentRequirement,
    } = useRequirement(requirementId);
    const {
        data: requirementAncestors,
        isLoading: isLoadingAncestors,
        refetch: refetchAncestors,
    } = useRequirementAncestors(requirementId);
    const {
        data: requirementDescendants,
        isLoading: isLoadingDescendants,
        refetch: refetchDescendants,
    } = useRequirementDescendants(requirementId);
    const { data: requirementTree, isLoading: isLoadingTree } =
        useRequirementTree(projectId);

    // Extract requirement IDs from trace links
    const linkedRequirementIds = useMemo(() => {
        const sourceIds = incomingLinks?.map((link) => link.source_id) || [];
        const targetIds = outgoingLinks?.map((link) => link.target_id) || [];
        return [...sourceIds, ...targetIds];
    }, [incomingLinks, outgoingLinks]);

    // Fetch the actual requirements for the trace links
    const { data: linkedRequirements, isLoading: _isLoadingLinkedRequirements } =
        useRequirementsByIds(linkedRequirementIds);

    const createTraceLinksMutation = useCreateTraceLinks();
    const deleteTraceLinkMutation = useDeleteTraceLink();

    // add relationship hooks and state
    const createRelationshipMutation = useCreateRelationship();
    const deleteRelationshipMutation = useDeleteRelationship();

    // state for managing parent/child relationship dialogs
    const [isAddParentOpen, setIsAddParentOpen] = useState(false);
    const [isAddChildOpen, setIsAddChildOpen] = useState(false);
    const [isAddTestCaseOpen, setIsAddTestCaseOpen] = useState(false);

    // state for selected requirements in relationship dialogs
    const [selectedParentRequirement, setSelectedParentRequirement] =
        useState<SelectedRequirement | null>(null);
    const [selectedChildRequirement, setSelectedChildRequirement] =
        useState<SelectedRequirement | null>(null);
    const [selectedTestCase, setSelectedTestCase] = useState<any | null>(null);

    // state for search in parent/child dialogs
    const [parentSearchQuery, setParentSearchQuery] = useState('');
    const [childSearchQuery, setChildSearchQuery] = useState('');

    const handleDeleteTraceLink = (id: string) => {
        if (!profile) return;

        deleteTraceLinkMutation.mutate(
            {
                id,
                deletedBy: profile.id,
            },
            {
                onSuccess: () => {
                    toast({
                        title: 'Trace link deleted',
                        description: 'The trace link has been successfully deleted.',
                        variant: 'default',
                    });
                },
                onError: (error) => {
                    toast({
                        title: 'Failed to delete trace link',
                        description: error.message,
                        variant: 'destructive',
                    });
                },
            },
        );
    };

    const handleAddParent = async () => {
        if (!selectedParentRequirement || !profile) {
            toast({
                title: 'Error',
                description: 'Please select a parent requirement',
                variant: 'destructive',
            });
            return;
        }

        try {
            // ancestorId = parent UUID, descendantId = current requirement UUID
            await createRelationshipMutation.mutateAsync({
                ancestorId: selectedParentRequirement.id,
                descendantId: requirementId,
            });

            // Refetch data to update the hierarchy immediately
            await Promise.all([
                refetchAncestors(),
                refetchDescendants(),
                refetchCurrentRequirement(),
            ]);
            // Refetch full requirement data after a short delay to ensure IDs are updated
            setTimeout(async () => {
                await Promise.all([
                    refetchAncestors(),
                    refetchDescendants(),
                    refetchAncestorRequirements(),
                    refetchDescendantRequirements(),
                ]);
            }, 100);

            toast({
                title: 'Success',
                description: `Added ${selectedParentRequirement.name} as parent requirement`,
                variant: 'default',
            });

            setSelectedParentRequirement(null);
            setIsAddParentOpen(false);
            setParentSearchQuery('');
        } catch (error) {
            console.error('Failed to create parent relationship', error);
            console.error('Error details:', {
                message: error instanceof Error ? error.message : 'Unknown error',
                stack: error instanceof Error ? error.stack : undefined,
            });

            toast({
                title: 'Error',
                description: `Failed to create parent relationship. Please check the console for details.`,
                variant: 'destructive',
            });
        }
    };

    const handleAddChild = async () => {
        if (!selectedChildRequirement || !profile) {
            toast({
                title: 'Error',
                description: 'Please select a child requirement',
                variant: 'destructive',
            });
            return;
        }

        try {
            // ancestorId = current requirement UUID, descendantId = child UUID
            await createRelationshipMutation.mutateAsync({
                ancestorId: requirementId, // UUID from requirements.id
                descendantId: selectedChildRequirement.id, // UUID from requirements.id
            });

            // Refetch data to update the hierarchy immediately
            await Promise.all([
                refetchDescendants(),
                refetchAncestors(),
                refetchCurrentRequirement(),
            ]);

            toast({
                title: 'Success',
                description: `Added ${selectedChildRequirement.name} as child requirement`,
                variant: 'default',
            });

            setSelectedChildRequirement(null);
            setIsAddChildOpen(false);
            setChildSearchQuery('');
        } catch (error) {
            console.error('Failed to create child relationship', error);
            console.error('Error details:', {
                message: error instanceof Error ? error.message : 'Unknown error',
                stack: error instanceof Error ? error.stack : undefined,
            });

            toast({
                title: 'Error',
                description: `Failed to create child relationship. Please check the console for details.`,
                variant: 'destructive',
            });
        }
    };

    // test case button functionality
    const handleAddTestCase = async () => {
        if (!selectedTestCase || !profile) {
            toast({
                title: 'Error',
                description: 'Please select a test case',
                variant: 'destructive',
            });
            return;
        }

        try {
            // Create trace link between requirement and test case
            await createTraceLinksMutation.mutateAsync([
                {
                    source_id: requirementId,
                    source_type: 'requirement' as const,
                    target_id: selectedTestCase.id,
                    target_type: 'requirement' as const,
                    link_type: 'relates_to' as const,
                    created_by: profile.id,
                    updated_by: profile.id,
                },
            ]);

            toast({
                title: 'Success',
                description: `Added ${selectedTestCase.name} as test case`,
                variant: 'default',
            });

            setSelectedTestCase(null);
            setIsAddTestCaseOpen(false);
        } catch (error) {
            console.error('Failed to create test case relationship', error);
            toast({
                title: 'Error',
                description: 'Failed to create test case relationship',
                variant: 'destructive',
            });
        }
    };

    // mock data for ui implementation
    // define the relationship display type to avoid typescript errors
    type RelationshipDisplay = {
        id: string;
        sourceId: string;
        sourceName: string;
        sourceDescription?: string;
        targetId: string;
        targetName: string;
        targetDescription?: string;
        relationshipType: 'parent-child' | 'interface';
        direction: 'incoming' | 'outgoing' | 'test';
    };

    // Real test cases from trace links (when test case entity type is supported)
    const realTestCases = useMemo(() => {
        // Filter trace links that are test cases
        // MOCK DATA: Currently placeholder - replace with real test case data when available
        return [
            {
                id: '-',
                name: '-',
                title: '-',
                description: '-',
                type: '-',
                status: '-',
                requirements: '-',
                lastExecution: '-',
                duration: '-',
                relationship: 'tests' as const,
            },
        ];
    }, [outgoingLinks, incomingLinks]);

    // combine real requirements data w mock test cases for display
    const allRelationships: RelationshipDisplay[] = [
        // incoming relationships (parents)
        ...(incomingLinks?.map((link) => {
            const requirement = linkedRequirements?.find(
                (req) => req.id === link.source_id,
            );
            return {
                id: link.id,
                sourceId: link.source_id,
                sourceName: requirement?.external_id || requirement?.name || 'Loading...',
                sourceDescription: requirement?.description || undefined,
                targetId: requirementId,
                targetName: 'Current Requirement',
                targetDescription: undefined,
                relationshipType: 'parent-child' as const,
                direction: 'incoming' as const,
            };
        }) || []),
        // outgoing relationships (children)
        ...(outgoingLinks?.map((link) => {
            const requirement = linkedRequirements?.find(
                (req) => req.id === link.target_id,
            );
            return {
                id: link.id,
                sourceId: requirementId,
                sourceName: 'Current Requirement',
                sourceDescription: undefined,
                targetId: link.target_id,
                targetName: requirement?.external_id || requirement?.name || 'Loading...',
                targetDescription: requirement?.description || undefined,
                relationshipType: 'parent-child' as const,
                direction: 'outgoing' as const,
            };
        }) || []),
        // mock test case relationships
        ...realTestCases.map((tc) => ({
            id: tc.id,
            sourceId: requirementId,
            sourceName: 'Current Requirement',
            sourceDescription: undefined,
            targetId: tc.id,
            targetName: tc.name,
            targetDescription: tc.description,
            relationshipType: 'interface' as const,
            direction: 'test' as const,
        })),
    ];

    // Extract ancestor and descendant IDs to fetch full requirement data
    const ancestorIds = useMemo(() => {
        return (requirementAncestors || []).map((a) => a.requirementId);
    }, [requirementAncestors]);

    const descendantIds = useMemo(() => {
        return (requirementDescendants || []).map((d) => d.requirementId);
    }, [requirementDescendants]);

    // Fetch full requirement data for ancestors and descendants to get external_id
    const { data: ancestorRequirements, refetch: refetchAncestorRequirements } =
        useRequirementsByIds(ancestorIds);
    const { data: descendantRequirements, refetch: refetchDescendantRequirements } =
        useRequirementsByIds(descendantIds);

    const realParentRequirements = useMemo(() => {
        if (!requirementAncestors) return [];
        // Maps RequirementNode[] from API to UI format with full requirement data
        return requirementAncestors.map((ancestor) => {
            const fullReq = ancestorRequirements?.find(
                (r) => r.id === ancestor.requirementId,
            );
            return {
                id: ancestor.requirementId,
                name: ancestor.title,
                external_id: fullReq?.external_id || null,
                description: fullReq?.description || '',
                type: fullReq?.type || 'Requirement',
            };
        });
    }, [requirementAncestors, ancestorRequirements]);

    const realChildRequirements = useMemo(() => {
        if (!requirementDescendants) return [];
        // Only show DIRECT children (depth === 1, directParent === true)
        // Exclude grandchildren and deeper descendants
        const directChildren = requirementDescendants.filter(
            (desc) => desc.depth === 1 && desc.directParent,
        );

        // Fallback: if no direct children with directParent flag, try all at depth 1
        const filteredDescendants =
            directChildren.length > 0
                ? directChildren
                : requirementDescendants.filter((desc) => desc.depth === 1);

        // Maps RequirementNode[] from API to UI format with full requirement data
        return filteredDescendants.map((descendant) => {
            const fullReq = descendantRequirements?.find(
                (r) => r.id === descendant.requirementId,
            );
            return {
                id: descendant.requirementId,
                name: descendant.title,
                external_id: fullReq?.external_id || null,
                description: fullReq?.description || '',
                type: fullReq?.type || 'Requirement',
            };
        });
    }, [requirementDescendants, descendantRequirements]);

    // Build hierarchy from real data: parents above, current centered, children below
    // Uses parent_id from requirementTree to build accurate parent-child relationships
    const realHierarchy = useMemo(() => {
        if (!currentRequirement) {
            return null;
        }

        // Build recursive tree based ONLY on parent_id relationships
        // ensures each requirement appears only under its immediate parent
        const buildChildTree = (
            parentId: string,
            allTreeNodes: RequirementTreeNode[],
            allRequirements: any[],
        ): any[] => {
            // Find all nodes where parent_id matches the current parentId
            const childNodes = allTreeNodes.filter((node) => node.parent_id === parentId);

            return childNodes.map((treeNode) => {
                // Find full requirement data for this child
                const fullReq = allRequirements.find(
                    (r) => r.id === treeNode.requirement_id,
                );
<<<<<<< HEAD
                const externalId = fullReq?.external_id || '';
                const displayName = externalId
                    ? `${externalId} ${treeNode.title}`
                    : treeNode.title;
=======
                // WIP: external_id for child/grandchild requirements in hierarchy tree
                // const externalId = fullReq?.external_id || '';

                // Debug logging for external_id
                // if (!externalId) {
                //     console.warn('[Hierarchy] Missing external_id for node:', {
                //         requirement_id: treeNode.requirement_id,
                //         title: treeNode.title,
                //         foundInAllReqs: !!fullReq,
                //         allReqsHasId: allRequirements.some(r => r.id === treeNode.requirement_id),
                //     });
                // }

                // WIP: displayName with external_id for child/grandchild
                // const displayName = externalId
                //     ? `${externalId} ${treeNode.title}`
                //     : treeNode.title;
                const displayName = treeNode.title;
>>>>>>> 64d9a01a

                // Recursively find children of this child (grandchildren)
                // This ensures grandchildren only appear under their direct parent
                const grandchildren = buildChildTree(
                    treeNode.requirement_id,
                    allTreeNodes,
                    allRequirements,
                );

                return {
                    id: treeNode.requirement_id,
                    name: displayName,
                    type: fullReq?.type || '-',
                    // WIP: external_id for child/grandchild requirements
                    // external_id: externalId,
                    external_id: '', // Empty string for child/grandchild requirements
                    isCurrent: false,
                    children: grandchildren,
                };
            });
        };

        // Build parent hierarchy (ancestors) with external_id
        const parents = (requirementAncestors || []).map((ancestor) => {
            const fullReq = ancestorRequirements?.find(
                (r) => r.id === ancestor.requirementId,
            );
            const externalId = fullReq?.external_id || '';
            const displayName = externalId
                ? `${externalId} ${ancestor.title}`
                : ancestor.title;
            return {
                id: ancestor.requirementId,
                name: displayName,
                type: fullReq?.type || '-',
                external_id: externalId,
                isCurrent: false,
                children: [],
            };
        });

        // Current requirement (centered/highlighted)
        const currentExternalId = currentRequirement.external_id || '';
        const currentDisplayName = currentExternalId
            ? `${currentExternalId} ${currentRequirement.name || '-'}`
            : currentRequirement.name || '-';

        // Build children tree using parent_id from requirementTree
        // ensures accurate parent-child relationships based on parentId
        let children: any[] = [];

        // Combine all requirement data sources for lookup
        const allReqs = [
            ...(descendantRequirements || []),
            ...(ancestorRequirements || []),
            currentRequirement,
        ];

        if (requirementTree && requirementTree.length > 0) {
            // Find all direct children of current requirement using parent_id
            const directChildNodes = requirementTree.filter(
                (node) => node.parent_id === currentRequirement.id,
            );

            console.log('[Hierarchy] Using requirementTree to find children');
            console.log(
                '[Hierarchy] requirementTree total nodes:',
                requirementTree.length,
            );
            console.log('[Hierarchy] directChildNodes found:', directChildNodes.length);
            console.log('[Hierarchy] directChildNodes:', directChildNodes);

            // Build children tree recursively based on parent_id
            children = directChildNodes.map((childNode) => {
                const fullReq = allReqs.find((r) => r.id === childNode.requirement_id);
<<<<<<< HEAD
                const externalId = fullReq?.external_id || '';
                const displayName = externalId
                    ? `${externalId} ${childNode.title}`
                    : childNode.title;
=======
                // WIP: external_id for child/grandchild requirements
                // const externalId = fullReq?.external_id || '';

                // WIP: displayName with external_id for child/grandchild
                // const displayName = externalId
                //     ? `${externalId} ${childNode.title}`
                //     : childNode.title;
                const displayName = childNode.title;
>>>>>>> 64d9a01a

                // Recursively find grandchildren using parent_id
                const grandchildren = buildChildTree(
                    childNode.requirement_id,
                    requirementTree,
                    allReqs,
                );

                return {
                    id: childNode.requirement_id,
                    name: displayName,
                    type: fullReq?.type || '-',
                    // WIP: external_id for child/grandchild requirements
                    // external_id: externalId,
                    external_id: '', // Empty string for child/grandchild requirements
                    isCurrent: false,
                    children: grandchildren,
                };
            });
        }

        // if requirementTree doesn't have the relationships
        if (
            children.length === 0 &&
            requirementDescendants &&
            requirementDescendants.length > 0
        ) {
            console.log('[Hierarchy] Falling back to requirementDescendants');
            console.log('[Hierarchy] requirementDescendants:', requirementDescendants);

            // Filter for direct children (depth === 1, directParent === true)
            let directChildren = (requirementDescendants || []).filter(
                (desc) => desc.depth === 1 && desc.directParent === true,
            );

            if (directChildren.length === 0) {
                directChildren = (requirementDescendants || []).filter(
                    (desc) => desc.depth === 1,
                );
            }

            if (directChildren.length === 0 && requirementDescendants.length > 0) {
                console.warn(
                    '[Hierarchy] No direct children found, using all descendants as fallback',
                );
                directChildren = requirementDescendants;
            }

            console.log(
                '[Hierarchy] directChildren from descendants:',
                directChildren.length,
            );
            console.log('[Hierarchy] directChildren:', directChildren);

            // Build children from descendants
            children = directChildren.map((child) => {
                const fullReq = descendantRequirements?.find(
                    (r) => r.id === child.requirementId,
                );
<<<<<<< HEAD
                const externalId = fullReq?.external_id || '';
                const displayName = externalId
                    ? `${externalId} ${child.title}`
                    : child.title;
=======
                // WIP: external_id for child/grandchild requirements
                // const externalId = fullReq?.external_id || '';
                // const displayName = externalId
                //     ? `${externalId} ${child.title}`
                //     : child.title;
                const displayName = child.title;
>>>>>>> 64d9a01a

                // Try to build grandchildren if we have requirementTree
                let grandchildren: any[] = [];
                if (requirementTree && requirementTree.length > 0) {
                    grandchildren = buildChildTree(
                        child.requirementId,
                        requirementTree,
                        allReqs,
                    );
                }

                return {
                    id: child.requirementId,
                    name: displayName,
                    type: fullReq?.type || '-',
                    // WIP: external_id for child/grandchild requirements
                    // external_id: externalId,
                    external_id: '', // Empty string for child/grandchild requirements
                    isCurrent: false,
                    children: grandchildren,
                };
            });
        }

        const current = {
            id: currentRequirement.id,
            name: currentDisplayName,
            type: currentRequirement.type || '-',
            external_id: currentExternalId,
            isCurrent: true,
            children: children,
        };

        // Check if we have relationships (parents OR children)
        const hasRelationships = parents.length > 0 || current.children.length > 0;

        // if we have requirementDescendants or requirementAncestors
        const hasAncestors = requirementAncestors && requirementAncestors.length > 0;
        const hasDescendants =
            requirementDescendants && requirementDescendants.length > 0;

        // If hasRelationships is false but we have ancestors/descendants data, force hasRelationships to true
        // handles cases where the tree structure might not match the actual relationships
        const finalHasRelationships = hasRelationships || hasAncestors || hasDescendants;

        if (!hasRelationships && (hasAncestors || hasDescendants)) {
            console.warn(
                '[Hierarchy] WARNING: hasRelationships was false but we have ancestors/descendants data!',
            );
            console.warn(
                '[Hierarchy] Forcing hasRelationships to true based on actual data.',
            );
        }

        // Always return consistent structure
        return {
            parents,
            current,
            hasRelationships: finalHasRelationships,
        };
    }, [
        currentRequirement,
        requirementAncestors,
        requirementDescendants,
        ancestorRequirements,
        descendantRequirements,
        requirementTree,
    ]);
<<<<<<< HEAD
=======

    // Helper function to calculate relationship type for a node
    const getRelationshipType = (
        nodeId: string,
        isCurrent: boolean,
        hasParent: boolean,
        hasChildren: boolean,
        level: number,
    ) => {
        // For current requirement, use the same logic as in Details section
        if (isCurrent) {
            const hasParentActual = realParentRequirements.length > 0;
            const hasChildrenActual = realChildRequirements.length > 0;
            const isGrandchild =
                requirementAncestors?.some((ancestor) => ancestor.depth > 1) || false;

            if (hasParentActual && isGrandchild) {
                return 'Grandchild Requirement';
            }
            if (!hasParentActual && !hasChildrenActual) {
                return 'No Relationships';
            }
            if (!hasParentActual && hasChildrenActual) {
                return 'Parent Requirement';
            }
            if (hasParentActual && !hasChildrenActual) {
                return 'Child Requirement';
            }
            if (hasParentActual && hasChildrenActual) {
                return 'Child/Parent Requirement';
            }
            return 'No Relationships';
        }

        // For other nodes in the tree, infer from tree structure
        // level > 1 means grandchild
        const isGrandchild = level > 1;

        if (hasParent && isGrandchild) {
            return 'Grandchild Requirement';
        }
        if (!hasParent && !hasChildren) {
            return 'No Relationships';
        }
        if (!hasParent && hasChildren) {
            return 'Parent Requirement';
        }
        if (hasParent && !hasChildren) {
            return 'Child Requirement';
        }
        if (hasParent && hasChildren) {
            return 'Child/Parent Requirement';
        }
        return 'No Relationships';
    };
>>>>>>> 64d9a01a

    const renderHierarchyNode = (
        node: any,
        level: number = 0,
        hasParentInTree: boolean = false,
    ) => {
        const hasChildren = node.children && node.children.length > 0;
        const isExpanded = expandedNodes.has(node.id);
        const isCurrent = node.isCurrent;

        // Debug logging for external_id for child/grandchild requirements
        // Only log for current requirement to avoid cluttering console
        if (isCurrent) {
            console.debug('[HierarchyNode]', {
                id: node.id,
                external_id: node.external_id,
                name: node.name,
                level,
                isCurrent: node.isCurrent,
            });
        }

        const toggleExpanded = (e: React.MouseEvent) => {
            e.stopPropagation();
            if (hasChildren) {
                setExpandedNodes((prev) => {
                    const newSet = new Set(prev);
                    if (newSet.has(node.id)) {
                        newSet.delete(node.id);
                    } else {
                        newSet.add(node.id);
                    }
                    return newSet;
                });
            }
        };

        const handleNodeClick = () => {
            // Navigate to the requirement's trace page if it's not the current requirement
            if (node.id !== requirementId) {
                const orgId = params.orgId as string;
                const projectId = params.projectId as string;
                const documentId = searchParams.get('documentId') || '';
                const traceUrl = `/org/${orgId}/project/${projectId}/requirements/${node.id}/trace${documentId ? `?documentId=${documentId}` : ''}`;
                router.push(traceUrl);
            }
        };

        // Calculate relationship type for this node
        // check if they have a parent (level > 0 or hasParentInTree)
        const nodeHasParent = hasParentInTree || level > 0;
        const relationshipType = getRelationshipType(
            node.id,
            isCurrent,
            nodeHasParent,
            hasChildren,
            level,
        );

        // Calculate indentation based on level
        const indentLevel = level * 24;

        // Extract external_id and name
        // WIP: external_id extraction for child/grandchild requirements
        // For current requirement (selected), keep external_id; for children/grandchildren, use empty string
        const externalId = isCurrent ? node.external_id || '' : '';

        // WIP: name extraction logic that removes external_id for child/grandchild
        // For current requirement, process external_id; for children/grandchildren, use name as-is
        let nameWithoutExternalId = node.name;
        if (isCurrent) {
            // Only process external_id removal for current requirement
            if (node.external_id && node.name) {
                // If external_id exists and name starts with it (possibly with a space), remove it
                if (node.name.startsWith(node.external_id)) {
                    // Remove external_id prefix from name (handles both "REQ-001 Name" and "REQ-001Name")
                    nameWithoutExternalId = node.name
                        .replace(new RegExp(`^${node.external_id}\\s*`), '')
                        .trim();
                }
            }
            // Ensure we always have a name to display
            if (!nameWithoutExternalId) {
                nameWithoutExternalId = node.name || '-';
            }
        } else {
            // For child/grandchild requirements, use name as-is (external_id already removed from name during tree building)
            nameWithoutExternalId = node.name || '-';
        }

        return (
            <div key={node.id}>
                <div
                    className={`flex items-center gap-2 py-2 px-3 cursor-pointer ${
                        isCurrent ? 'border-l-2 border-primary' : ''
                    }`}
                    style={{ marginLeft: `${indentLevel}px` }}
                    onClick={handleNodeClick}
                >
                    {/* tree line connector - gray */}
                    {level > 0 && (
                        <div className="flex items-center">
                            <div className="w-4 h-0.5 bg-muted-foreground"></div>
                        </div>
                    )}

                    {/* expand/collapse icon */}
                    {hasChildren && (
                        <div
                            className="text-muted-foreground transition-transform duration-200"
                            onClick={toggleExpanded}
                            style={{
                                transform: isExpanded ? 'rotate(90deg)' : 'rotate(0deg)',
                            }}
                        >
                            <svg
                                width="16"
                                height="16"
                                viewBox="0 0 16 16"
                                fill="none"
                                xmlns="http://www.w3.org/2000/svg"
                            >
                                <path
                                    d="M6 4L10 8L6 12"
                                    stroke="currentColor"
                                    strokeWidth="2"
                                    strokeLinecap="round"
                                    strokeLinejoin="round"
                                />
                            </svg>
                        </div>
                    )}

                    {/* External ID - WIP for child/grandchild requirements, only display for current requirement */}
                    {isCurrent ? (
                        <span className="font-medium text-primary">
                            {externalId || '—'}
                        </span>
                    ) : null}
                    {/* WIP: External ID display for child/grandchild requirements
                    <span
                        className={`font-medium ${
                            isCurrent
                                ? 'text-primary'
                                : 'text-foreground dark:text-white'
                        }`}
                    >
                        {externalId || '—'}
                    </span>
                    */}

                    {/* Requirement name - white/foreground for all */}
                    <span className="font-medium text-foreground dark:text-white">
                        {nameWithoutExternalId}
                    </span>

                    {/* Relationship type */}
                    <span className="text-xs text-muted-foreground">
                        ({relationshipType})
                    </span>
                </div>

                {/* render children with proper indentation */}
                {hasChildren && isExpanded && (
                    <div className="border-l border-border ml-3">
                        {node.children.map((child: any) => (
                            <div key={child.id}>
                                {renderHierarchyNode(child, level + 1, true)}
                            </div>
                        ))}
                    </div>
                )}
            </div>
        );
    };

    return (
        <div className="min-h-screen bg-background text-foreground">
            <div
                className="container mx-auto px-8 py-8 space-y-6"
                style={{ paddingLeft: '4rem', paddingRight: '2rem' }}
            >
                {/* header section */}
                <div className="flex justify-between items-center mb-8">
                    <div>
                        <h1 className="text-3xl font-bold text-foreground">
                            Trace Links
                        </h1>
                        <p className="text-muted-foreground mt-2">
                            Manage trace links for this requirement.
                        </p>
                    </div>
                    <div className="flex gap-3">
                        {/* network diagram button */}
                        <Link
                            href={`/org/${params.orgId}/project/${params.projectId}/requirements/${params.requirementSlug}/trace/diagram`}
                            passHref
                        >
                            <Button
                                variant="outline"
                                className="bg-transparent border-border text-muted-foreground hover:bg-primary hover:text-primary-foreground"
                                style={{ borderRadius: 0 }}
                            >
                                <Network className="h-4 w-4 mr-2" />
                                View Diagram
                            </Button>
                        </Link>
                    </div>
                </div>

                {/* requirement hierarchy section */}
                <div className="bg-card border border-border mb-8">
                    <div className="p-4">
                        <div className="flex items-center gap-2">
                            <span className="text-2xl"></span>
                            <h2 className="text-xl font-semibold text-card-foreground">
                                Requirement Hierarchy
                            </h2>
                        </div>
                        <div className="mt-4">
                            {isLoadingAncestors ||
                            isLoadingDescendants ||
                            isLoadingCurrentRequirement ? (
                                <p className="text-muted-foreground text-center py-4">
                                    Loading...
                                </p>
                            ) : !realHierarchy ? (
                                <p className="text-muted-foreground text-center py-4">
                                    Loading requirement...
                                </p>
                            ) : !realHierarchy.hasRelationships ? (
                                // Show only current requirement if no relationships
                                <div>
                                    {renderHierarchyNode(realHierarchy.current)}
                                    <p className="text-muted-foreground text-center mt-4 text-sm">
                                        No relationships found yet
                                    </p>
                                    {/* Debug info */}
                                    {process.env.NODE_ENV === 'development' && (
                                        <div className="mt-2 text-xs text-muted-foreground">
                                            Debug: Ancestors:{' '}
                                            {requirementAncestors?.length || 0},
                                            Descendants:{' '}
                                            {requirementDescendants?.length || 0}
                                        </div>
                                    )}
                                </div>
                            ) : (
                                <div className="space-y-2">
                                    {/* Parents above (if any) */}
                                    {realHierarchy.parents.length > 0 && (
                                        <div className="space-y-1">
                                            {realHierarchy.parents.map((parent) => (
                                                <div key={parent.id}>
                                                    {renderHierarchyNode(parent)}
                                                </div>
                                            ))}
                                        </div>
                                    )}
                                    {/* Current requirement (centered/highlighted) */}
                                    {renderHierarchyNode(realHierarchy.current)}
                                </div>
                            )}
                        </div>
                    </div>
                </div>

                {/* requirement details section */}
                <div className="bg-card border border-border mb-8">
                    <div className="p-4">
                        <div className="flex items-center justify-between">
                            <div className="flex items-center gap-2">
                                <span className="text-2xl"></span>
                                <div>
                                    <h2 className="text-xl font-semibold text-card-foreground">
                                        {currentRequirement?.name || '-'}
                                    </h2>
                                    <p className="text-sm text-muted-foreground">
                                        Requirement Details
                                    </p>
                                </div>
                            </div>
                            <span
                                className={`px-3 py-1 text-xs font-medium border ${
                                    currentRequirement?.status === 'approved'
<<<<<<< HEAD
                                        ? 'bg-green-500/20 text-green-600 dark:text-green-400 border-green-500/30'
                                        : currentRequirement?.status === 'rejected' ||
                                            currentRequirement?.status === 'deleted'
                                          ? 'bg-red-500/20 text-red-600 dark:text-red-400 border-red-500/30'
                                          : 'bg-yellow-500/20 text-yellow-600 dark:text-yellow-400 border-yellow-500/30'
=======
                                        ? 'bg-green-500/20 dark:bg-green-500/20 text-muted-foreground border-green-500/30 dark:border-green-500/30'
                                        : currentRequirement?.status === 'active'
                                          ? 'bg-green-500/20 dark:bg-green-500/20 text-muted-foreground border-green-500/30 dark:border-green-500/30'
                                          : currentRequirement?.status === 'rejected' ||
                                              currentRequirement?.status === 'deleted'
                                            ? 'bg-red-500/20 dark:bg-red-500/20 text-muted-foreground border-red-500/30 dark:border-red-500/30'
                                            : currentRequirement?.status === 'archived'
                                              ? 'bg-gray-500/20 dark:bg-gray-500/20 text-muted-foreground border-gray-500/30 dark:border-gray-500/30'
                                              : currentRequirement?.status ===
                                                      'in_review' ||
                                                  currentRequirement?.status ===
                                                      'draft' ||
                                                  currentRequirement?.status ===
                                                      'in_progress'
                                                ? 'bg-yellow-500/20 dark:bg-yellow-500/20 text-muted-foreground border-yellow-500/30 dark:border-yellow-500/30'
                                                : 'bg-green-500/20 dark:bg-green-500/20 text-muted-foreground border-green-500/30 dark:border-green-500/30'
>>>>>>> 64d9a01a
                                }`}
                            >
                                {currentRequirement?.status
                                    ? String(currentRequirement.status)
                                          .replaceAll('_', ' ')
                                          .replace(/\b\w/g, (c) => c.toUpperCase())
                                    : '-'}
                            </span>
                        </div>
                        <div className="mt-4 grid grid-cols-1 md:grid-cols-2 gap-6">
                            <div className="space-y-4">
                                <div>
                                    <span className="px-2 py-1 bg-primary/10 text-muted-foreground text-xs font-semibold border border-primary/20">
                                        {currentRequirement?.external_id || '—'}
                                    </span>
                                </div>
                                <div>
                                    <h3 className="text-sm font-medium text-muted-foreground mb-2">
                                        Description
                                    </h3>
                                    <p className="text-foreground text-sm">
                                        {currentRequirement?.description || '-'}
                                    </p>
                                </div>
                                <div>
                                    <h3 className="text-sm font-medium text-muted-foreground mb-2">
                                        Details
                                    </h3>
                                    <div className="space-y-1 text-sm">
                                        <p className="text-foreground">
                                            Type:{' '}
<<<<<<< HEAD
                                            {currentRequirement?.type &&
                                            String(currentRequirement.type).trim()
                                                ? String(currentRequirement.type).trim()
                                                : '-'}
                                        </p>
                                        <p className="text-foreground">
                                            Status:{' '}
                                            {currentRequirement?.status
                                                ? String(currentRequirement.status)
                                                      .replaceAll('_', ' ')
                                                      .replace(/\b\w/g, (c) =>
                                                          c.toUpperCase(),
                                                      )
                                                : '-'}
=======
                                            {(() => {
                                                const hasParent =
                                                    realParentRequirements.length > 0;
                                                const hasChildren =
                                                    realChildRequirements.length > 0;

                                                const isGrandchild =
                                                    requirementAncestors?.some(
                                                        (ancestor) => ancestor.depth > 1,
                                                    ) || false;

                                                if (hasParent && isGrandchild) {
                                                    return 'Grandchild Requirement';
                                                }

                                                // No parent and no children
                                                if (!hasParent && !hasChildren) {
                                                    return 'No Relationships';
                                                }

                                                // No parent but has children
                                                if (!hasParent && hasChildren) {
                                                    return 'Parent Requirement';
                                                }

                                                // Has parent but no children
                                                if (hasParent && !hasChildren) {
                                                    return 'Child Requirement';
                                                }

                                                // Has parent and has children
                                                if (hasParent && hasChildren) {
                                                    return 'Child/Parent Requirement';
                                                }

                                                return '-';
                                            })()}
>>>>>>> 64d9a01a
                                        </p>
                                        <p className="text-foreground">
                                            Priority:{' '}
                                            {currentRequirement?.priority || '-'}
                                        </p>
                                        <p className="text-foreground">
                                            Source:{' '}
                                            {currentRequirement?.external_id || '-'}
                                        </p>
                                        <p className="text-foreground">
                                            Created:{' '}
                                            {currentRequirement?.created_at
                                                ? new Date(
                                                      currentRequirement.created_at,
                                                  ).toLocaleDateString()
                                                : '-'}
                                        </p>
                                        <p className="text-foreground">
                                            Updated:{' '}
                                            {currentRequirement?.updated_at
                                                ? new Date(
                                                      currentRequirement.updated_at,
                                                  ).toLocaleDateString()
                                                : '-'}
                                        </p>
                                    </div>
                                </div>
                            </div>
                            <div className="space-y-4">
                                <div>
                                    <h3 className="text-sm font-medium text-muted-foreground mb-2">
                                        Rationale
                                    </h3>
                                    <p className="text-foreground text-sm">
                                        {(() => {
                                            const props: any =
                                                (currentRequirement as any)?.properties ||
                                                {};
                                            const raw =
                                                props.Rationale ?? props.rationale;
                                            if (!raw) return '-';
                                            if (typeof raw === 'string') return raw;
                                            if (typeof (raw as any)?.value === 'string')
                                                return (raw as any).value;
                                            if (Array.isArray(raw)) {
                                                const parts = raw
                                                    .map((r) =>
                                                        typeof r === 'string'
                                                            ? r
                                                            : typeof (r as any)?.value ===
                                                                'string'
                                                              ? (r as any).value
                                                              : '',
                                                    )
                                                    .filter(Boolean);
                                                return parts.length
                                                    ? parts.join(', ')
                                                    : '-';
                                            }
                                            if (Array.isArray((raw as any)?.value)) {
                                                const parts = (raw as any).value
                                                    .map((r: any) =>
                                                        typeof r === 'string'
                                                            ? r
                                                            : String(r),
                                                    )
                                                    .filter(Boolean);
                                                return parts.length
                                                    ? parts.join(', ')
                                                    : '-';
                                            }
                                            try {
                                                return String(raw);
                                            } catch {
                                                return '-';
                                            }
                                        })()}
                                    </p>
                                </div>
                                <div>
                                    <h3 className="text-sm font-medium text-muted-foreground mb-2">
                                        Tags
                                    </h3>
                                    <div className="flex gap-2 flex-wrap">
                                        {(() => {
                                            const normalizeToStrings = (
                                                input: any,
                                            ): string[] => {
                                                if (!input) return [];
                                                if (Array.isArray(input)) {
                                                    return input
                                                        .flatMap((item) => {
                                                            if (typeof item === 'string')
                                                                return item.split(/[;,]/);
                                                            if (
                                                                typeof (item as any)
                                                                    ?.value === 'string'
                                                            )
                                                                return (
                                                                    (item as any)
                                                                        .value as string
                                                                ).split(/[;,]/);
                                                            return String(item).split(
                                                                /[;,]/,
                                                            );
                                                        })
                                                        .map((s) => s.trim())
                                                        .filter(Boolean);
                                                }
                                                if (typeof input === 'string')
                                                    return input
                                                        .split(/[;,]/)
                                                        .map((s) => s.trim())
                                                        .filter(Boolean);
                                                if (typeof input?.value === 'string')
                                                    return (input.value as string)
                                                        .split(/[;,]/)
                                                        .map((s) => s.trim())
                                                        .filter(Boolean);
                                                return [String(input)].filter(Boolean);
                                            };

                                            const rawTagsCol = (currentRequirement as any)
                                                ?.tags;
                                            const props: any =
                                                (currentRequirement as any)?.properties ||
                                                {};
                                            const rawTagsProp = props.Tags ?? props.tags;
                                            const tagsArray = [
                                                ...normalizeToStrings(rawTagsCol),
                                                ...normalizeToStrings(rawTagsProp),
                                            ];
                                            const unique = Array.from(new Set(tagsArray));
                                            return unique.length > 0 ? (
                                                unique.map(
                                                    (tag: string, index: number) => (
                                                        <span
                                                            key={index}
                                                            className="px-2 py-1 bg-muted text-muted-foreground text-xs"
                                                        >
                                                            {tag}
                                                        </span>
                                                    ),
                                                )
                                            ) : (
                                                <span className="text-muted-foreground text-sm">
                                                    -
                                                </span>
                                            );
                                        })()}
                                    </div>
                                </div>
                            </div>
                        </div>
                    </div>
                </div>

                {/* parent and child requirements side by side */}
                <div className="grid grid-cols-1 lg:grid-cols-2 gap-6 mb-8">
                    {/* parent requirements section */}
                    <div className="bg-card border border-border">
                        <div className="p-4">
                            <div className="flex items-center justify-between">
                                <div className="flex items-center gap-2">
                                    <span className="text-2xl"></span>
                                    <h2 className="text-xl font-semibold text-card-foreground">
                                        Parent Requirements
                                    </h2>
                                </div>
                                <Dialog
                                    open={isAddParentOpen}
                                    onOpenChange={setIsAddParentOpen}
                                >
                                    <DialogTrigger asChild>
                                        <Button
                                            variant="outline"
                                            size="sm"
                                            className="bg-transparent border-border text-muted-foreground hover:bg-primary hover:text-primary-foreground"
                                            style={{ borderRadius: 0 }}
                                        >
                                            <Plus className="h-4 w-4 mr-1" />
                                            ADD PARENT
                                        </Button>
                                    </DialogTrigger>
                                    <DialogContent
                                        className="sm:max-w-[500px] bg-card border-border text-card-foreground"
                                        style={{ borderRadius: 0 }}
                                    >
                                        <DialogHeader>
                                            <DialogTitle className="text-card-foreground">
                                                Add Parent Requirement
                                            </DialogTitle>
                                            <DialogDescription className="text-muted-foreground">
                                                Select a requirement to be the parent of
                                                the current requirement.
                                            </DialogDescription>
                                        </DialogHeader>
                                        <div className="grid gap-4 py-4">
                                            <div className="space-y-2">
                                                <h4 className="font-medium text-card-foreground">
                                                    Available Requirements
                                                </h4>
                                                <Input
                                                    placeholder="Search requirements..."
                                                    value={parentSearchQuery}
                                                    onChange={(e) =>
                                                        setParentSearchQuery(
                                                            e.target.value,
                                                        )
                                                    }
                                                    className="bg-background border-border"
                                                />
                                                <div className="max-h-[300px] overflow-y-auto bg-background">
                                                    {requirements
                                                        ?.filter(
                                                            (req) =>
                                                                req.id !==
                                                                    requirementId &&
                                                                (parentSearchQuery ===
                                                                    '' ||
                                                                    req.name
                                                                        .toLowerCase()
                                                                        .includes(
                                                                            parentSearchQuery.toLowerCase(),
                                                                        ) ||
                                                                    (req.external_id &&
                                                                        req.external_id
                                                                            .toLowerCase()
                                                                            .includes(
                                                                                parentSearchQuery.toLowerCase(),
                                                                            ))),
                                                        )
                                                        .map((req) => (
                                                            <div
                                                                key={req.id}
                                                                className={`p-3 flex justify-between items-start hover:bg-primary/10 cursor-pointer border-b border-border last:border-b-0 ${
                                                                    selectedParentRequirement?.id ===
                                                                    req.id
                                                                        ? 'bg-primary/20'
                                                                        : ''
                                                                }`}
                                                                onClick={() =>
                                                                    setSelectedParentRequirement(
                                                                        {
                                                                            id: req.id,
                                                                            name: req.name,
                                                                            description:
                                                                                req.description,
                                                                            external_id:
                                                                                req.external_id,
                                                                            relationship:
                                                                                'parent_of',
                                                                        },
                                                                    )
                                                                }
                                                            >
                                                                <div className="space-y-1">
                                                                    <div className="font-medium text-foreground">
                                                                        {req.external_id
                                                                            ? `${req.external_id} ${req.name}`
                                                                            : req.name}
                                                                    </div>
                                                                    <div className="text-sm text-muted-foreground">
                                                                        {req.description ||
                                                                            'No description'}
                                                                    </div>
                                                                </div>
                                                            </div>
                                                        ))}
                                                    {requirements &&
                                                        requirements.filter(
                                                            (req) =>
                                                                req.id !==
                                                                    requirementId &&
                                                                (parentSearchQuery ===
                                                                    '' ||
                                                                    req.name
                                                                        .toLowerCase()
                                                                        .includes(
                                                                            parentSearchQuery.toLowerCase(),
                                                                        ) ||
                                                                    (req.external_id &&
                                                                        req.external_id
                                                                            .toLowerCase()
                                                                            .includes(
                                                                                parentSearchQuery.toLowerCase(),
                                                                            ))),
                                                        ).length === 0 && (
                                                            <p className="text-muted-foreground text-center py-4">
                                                                No requirements found
                                                            </p>
                                                        )}
                                                </div>
                                            </div>
                                        </div>
                                        <DialogFooter>
                                            <Button
                                                variant="outline"
                                                onClick={() => {
                                                    setIsAddParentOpen(false);
                                                    setParentSearchQuery('');
                                                    setSelectedParentRequirement(null);
                                                }}
                                                className="bg-transparent border-border text-muted-foreground hover:bg-accent"
                                                style={{ borderRadius: 0 }}
                                            >
                                                Cancel
                                            </Button>
                                            <Button
                                                onClick={handleAddParent}
                                                disabled={
                                                    !selectedParentRequirement ||
                                                    createRelationshipMutation.isPending
                                                }
                                                className="bg-primary text-primary-foreground hover:bg-primary/90"
                                                style={{ borderRadius: 0 }}
                                            >
                                                {createRelationshipMutation.isPending
                                                    ? 'Adding...'
                                                    : 'Add Parent'}
                                            </Button>
                                        </DialogFooter>
                                    </DialogContent>
                                </Dialog>
                            </div>
                            <div className="mt-4">
                                {isLoadingAncestors ? (
                                    <p className="text-muted-foreground text-center">
                                        Loading...
                                    </p>
                                ) : realParentRequirements.length > 0 ? (
                                    <div className="space-y-3">
                                        {realParentRequirements.map((req) => (
                                            <div
                                                key={req.id}
                                                className="flex items-center justify-between p-3 bg-background border border-border"
                                            >
                                                <div
                                                    className="flex items-center gap-4 cursor-pointer"
                                                    onClick={() => {
                                                        const orgId =
                                                            params.orgId as string;
                                                        const projectId =
                                                            params.projectId as string;
                                                        const documentId =
                                                            searchParams.get(
                                                                'documentId',
                                                            ) || '';
                                                        const traceUrl = `/org/${orgId}/project/${projectId}/requirements/${req.id}/trace${documentId ? `?documentId=${documentId}` : ''}`;
                                                        router.push(traceUrl);
                                                    }}
                                                >
                                                    <span className="text-foreground font-medium hover:text-primary">
                                                        {req.external_id
                                                            ? `${req.external_id} ${req.name}`
                                                            : req.name}
                                                    </span>
                                                    <span className="text-muted-foreground">
                                                        {req.description}
                                                    </span>
                                                </div>
                                                <Button
                                                    variant="ghost"
                                                    size="icon"
                                                    onClick={(e) => {
                                                        e.stopPropagation();
                                                        if (!profile) return;
                                                        if (!req.id || !requirementId) {
                                                            toast({
                                                                title: 'Error',
                                                                description:
                                                                    'Missing requirement IDs',
                                                                variant: 'destructive',
                                                            });
                                                            return;
                                                        }
                                                        deleteRelationshipMutation.mutate(
                                                            {
                                                                ancestorId: req.id,
                                                                descendantId:
                                                                    requirementId,
                                                            },
                                                            {
                                                                onSuccess: async () => {
                                                                    // Refetch data to update the hierarchy immediately
                                                                    await Promise.all([
                                                                        refetchAncestors(),
                                                                        refetchDescendants(),
                                                                        refetchCurrentRequirement(),
                                                                    ]);
                                                                    // Refetch full requirement data after a short delay
                                                                    setTimeout(
                                                                        async () => {
                                                                            await Promise.all(
                                                                                [
                                                                                    refetchAncestors(),
                                                                                    refetchDescendants(),
                                                                                    refetchAncestorRequirements(),
                                                                                    refetchDescendantRequirements(),
                                                                                ],
                                                                            );
                                                                        },
                                                                        100,
                                                                    );
                                                                    toast({
                                                                        title: 'Success',
                                                                        description:
                                                                            'Parent relationship deleted',
                                                                        variant:
                                                                            'default',
                                                                    });
                                                                },
                                                                onError: (error) => {
                                                                    toast({
                                                                        title: 'Error',
                                                                        description:
                                                                            error.message ||
                                                                            'Failed to delete relationship',
                                                                        variant:
                                                                            'destructive',
                                                                    });
                                                                },
                                                            },
                                                        );
                                                    }}
                                                    disabled={
                                                        deleteRelationshipMutation.isPending
                                                    }
                                                    className="text-muted-foreground hover:bg-primary hover:text-primary-foreground"
                                                    style={{ borderRadius: 0 }}
                                                >
                                                    <Trash2 className="h-4 w-4" />
                                                </Button>
                                            </div>
                                        ))}
                                    </div>
                                ) : (
                                    <p className="text-muted-foreground text-center">
                                        No parent requirements
                                    </p>
                                )}
                            </div>
                        </div>
                    </div>

                    {/* child requirements section */}
                    <div className="bg-card border border-border">
                        <div className="p-4">
                            <div className="flex items-center justify-between">
                                <div className="flex items-center gap-2">
                                    <span className="text-2xl"></span>
                                    <h2 className="text-xl font-semibold text-card-foreground">
                                        Child Requirements
                                    </h2>
                                </div>
                                <Dialog
                                    open={isAddChildOpen}
                                    onOpenChange={setIsAddChildOpen}
                                >
                                    <DialogTrigger asChild>
                                        <Button
                                            variant="outline"
                                            size="sm"
                                            className="bg-transparent border-border text-muted-foreground hover:bg-primary hover:text-primary-foreground"
                                            style={{ borderRadius: 0 }}
                                        >
                                            <Plus className="h-4 w-4 mr-1" />
                                            ADD CHILD
                                        </Button>
                                    </DialogTrigger>
                                    <DialogContent
                                        className="sm:max-w-[500px] bg-card border-border text-card-foreground"
                                        style={{ borderRadius: 0 }}
                                    >
                                        <DialogHeader>
                                            <DialogTitle className="text-card-foreground">
                                                Add Child Requirement
                                            </DialogTitle>
                                            <DialogDescription className="text-muted-foreground">
                                                Select a requirement to be the child of
                                                the current requirement.
                                            </DialogDescription>
                                        </DialogHeader>
                                        <div className="grid gap-4 py-4">
                                            <div className="space-y-2">
                                                <h4 className="font-medium text-card-foreground">
                                                    Available Requirements
                                                </h4>
                                                <Input
                                                    placeholder="Search requirements..."
                                                    value={childSearchQuery}
                                                    onChange={(e) =>
                                                        setChildSearchQuery(
                                                            e.target.value,
                                                        )
                                                    }
                                                    className="bg-background border-border"
                                                />
                                                <div className="max-h-[300px] overflow-y-auto bg-background">
                                                    {requirements
                                                        ?.filter(
                                                            (req) =>
                                                                req.id !==
                                                                    requirementId &&
                                                                (childSearchQuery ===
                                                                    '' ||
                                                                    req.name
                                                                        .toLowerCase()
                                                                        .includes(
                                                                            childSearchQuery.toLowerCase(),
                                                                        ) ||
                                                                    (req.external_id &&
                                                                        req.external_id
                                                                            .toLowerCase()
                                                                            .includes(
                                                                                childSearchQuery.toLowerCase(),
                                                                            ))),
                                                        )
                                                        .map((req) => (
                                                            <div
                                                                key={req.id}
                                                                className={`p-3 flex justify-between items-start hover:bg-primary/10 cursor-pointer border-b border-border last:border-b-0 ${
                                                                    selectedChildRequirement?.id ===
                                                                    req.id
                                                                        ? 'bg-primary/20'
                                                                        : ''
                                                                }`}
                                                                onClick={() =>
                                                                    setSelectedChildRequirement(
                                                                        {
                                                                            id: req.id,
                                                                            name: req.name,
                                                                            description:
                                                                                req.description,
                                                                            external_id:
                                                                                req.external_id,
                                                                            relationship:
                                                                                'child_of',
                                                                        },
                                                                    )
                                                                }
                                                            >
                                                                <div className="space-y-1">
                                                                    <div className="font-medium text-foreground">
                                                                        {req.external_id
                                                                            ? `${req.external_id} ${req.name}`
                                                                            : req.name}
                                                                    </div>
                                                                    <div className="text-sm text-muted-foreground">
                                                                        {req.description ||
                                                                            'No description'}
                                                                    </div>
                                                                </div>
                                                            </div>
                                                        ))}
                                                    {requirements &&
                                                        requirements.filter(
                                                            (req) =>
                                                                req.id !==
                                                                    requirementId &&
                                                                (childSearchQuery ===
                                                                    '' ||
                                                                    req.name
                                                                        .toLowerCase()
                                                                        .includes(
                                                                            childSearchQuery.toLowerCase(),
                                                                        ) ||
                                                                    (req.external_id &&
                                                                        req.external_id
                                                                            .toLowerCase()
                                                                            .includes(
                                                                                childSearchQuery.toLowerCase(),
                                                                            ))),
                                                        ).length === 0 && (
                                                            <p className="text-muted-foreground text-center py-4">
                                                                No requirements found
                                                            </p>
                                                        )}
                                                </div>
                                            </div>
                                        </div>
                                        <DialogFooter>
                                            <Button
                                                variant="outline"
                                                onClick={() => {
                                                    setIsAddChildOpen(false);
                                                    setChildSearchQuery('');
                                                    setSelectedChildRequirement(null);
                                                }}
                                                className="bg-transparent border-border text-muted-foreground hover:bg-accent"
                                                style={{ borderRadius: 0 }}
                                            >
                                                Cancel
                                            </Button>
                                            <Button
                                                onClick={handleAddChild}
                                                disabled={
                                                    !selectedChildRequirement ||
                                                    createRelationshipMutation.isPending
                                                }
                                                className="bg-primary text-primary-foreground hover:bg-primary/90"
                                                style={{ borderRadius: 0 }}
                                            >
                                                {createRelationshipMutation.isPending
                                                    ? 'Adding...'
                                                    : 'Add Child'}
                                            </Button>
                                        </DialogFooter>
                                    </DialogContent>
                                </Dialog>
                            </div>
                            <div className="mt-4">
                                {isLoadingDescendants ? (
                                    <p className="text-muted-foreground text-center">
                                        Loading...
                                    </p>
                                ) : realChildRequirements.length > 0 ? (
                                    <div className="space-y-3">
                                        {realChildRequirements.map((req) => (
                                            <div
                                                key={req.id}
                                                className="flex items-center justify-between p-3 bg-background border border-border"
                                            >
                                                <div
                                                    className="flex items-center gap-4 cursor-pointer"
                                                    onClick={() => {
                                                        const orgId =
                                                            params.orgId as string;
                                                        const projectId =
                                                            params.projectId as string;
                                                        const documentId =
                                                            searchParams.get(
                                                                'documentId',
                                                            ) || '';
                                                        const traceUrl = `/org/${orgId}/project/${projectId}/requirements/${req.id}/trace${documentId ? `?documentId=${documentId}` : ''}`;
                                                        router.push(traceUrl);
                                                    }}
                                                >
                                                    <span className="text-foreground font-medium hover:text-primary">
                                                        {req.external_id
                                                            ? `${req.external_id} ${req.name}`
                                                            : req.name}
                                                    </span>
                                                    <span className="text-muted-foreground">
                                                        {req.description}
                                                    </span>
                                                </div>
                                                <Button
                                                    variant="ghost"
                                                    size="icon"
                                                    onClick={(e) => {
                                                        e.stopPropagation();
                                                        if (!profile) return;
                                                        if (!requirementId || !req.id) {
                                                            toast({
                                                                title: 'Error',
                                                                description:
                                                                    'Missing requirement IDs',
                                                                variant: 'destructive',
                                                            });
                                                            return;
                                                        }
                                                        deleteRelationshipMutation.mutate(
                                                            {
                                                                ancestorId: requirementId,
                                                                descendantId: req.id,
                                                            },
                                                            {
                                                                onSuccess: async () => {
                                                                    // Refetch data to update the hierarchy immediately
                                                                    await Promise.all([
                                                                        refetchDescendants(),
                                                                        refetchAncestors(),
                                                                        refetchCurrentRequirement(),
                                                                    ]);
                                                                    toast({
                                                                        title: 'Success',
                                                                        description:
                                                                            'Child relationship deleted',
                                                                        variant:
                                                                            'default',
                                                                    });
                                                                },
                                                                onError: (error) => {
                                                                    toast({
                                                                        title: 'Error',
                                                                        description:
                                                                            error.message ||
                                                                            'Failed to delete relationship',
                                                                        variant:
                                                                            'destructive',
                                                                    });
                                                                },
                                                            },
                                                        );
                                                    }}
                                                    disabled={
                                                        deleteRelationshipMutation.isPending
                                                    }
                                                    className="text-muted-foreground hover:bg-primary hover:text-primary-foreground"
                                                    style={{ borderRadius: 0 }}
                                                >
                                                    <Trash2 className="h-4 w-4" />
                                                </Button>
                                            </div>
                                        ))}
                                    </div>
                                ) : (
                                    <p className="text-muted-foreground text-center">
                                        No child requirements
                                    </p>
                                )}
                            </div>
                        </div>
                    </div>
                </div>

                {/* test cases section */}
                <div className="bg-card border border-border mb-8">
                    <div className="p-4">
                        <div className="flex items-center justify-between">
                            <div className="flex items-center gap-2">
                                <span className="text-2xl"></span>
                                <h2 className="text-xl font-semibold text-card-foreground">
                                    Test Cases
                                </h2>
                            </div>
                            <Dialog
                                open={isAddTestCaseOpen}
                                onOpenChange={setIsAddTestCaseOpen}
                            >
                                <DialogTrigger asChild>
                                    <Button
                                        variant="outline"
                                        size="sm"
                                        className="bg-transparent border-border text-muted-foreground hover:bg-primary hover:text-primary-foreground"
                                        style={{ borderRadius: 0 }}
                                    >
                                        <Plus className="h-4 w-4 mr-1" />
                                        ADD TEST CASE
                                    </Button>
                                </DialogTrigger>
                                <DialogContent className="sm:max-w-[500px] bg-card border-border text-card-foreground">
                                    <DialogHeader>
                                        <DialogTitle className="text-card-foreground">
                                            Add Test Case
                                        </DialogTitle>
                                        <DialogDescription className="text-muted-foreground">
                                            Select a test case to link to this
                                            requirement.
                                        </DialogDescription>
                                    </DialogHeader>
                                    <div className="grid gap-4 py-4">
                                        <div className="space-y-2">
                                            <h4 className="font-medium text-card-foreground">
                                                Available Test Cases
                                            </h4>
                                            <div className="max-h-[300px] overflow-y-auto bg-background">
                                                {realTestCases.map((tc) => (
                                                    <div
                                                        key={tc.id}
                                                        className={`p-3 flex justify-between items-start hover:bg-primary/10 cursor-pointer border-b border-border last:border-b-0 ${
                                                            selectedTestCase?.id === tc.id
                                                                ? 'bg-primary/20'
                                                                : ''
                                                        }`}
                                                        onClick={() =>
                                                            setSelectedTestCase(tc)
                                                        }
                                                    >
                                                        <div className="space-y-1">
                                                            <div className="font-medium text-foreground">
                                                                {tc.name}
                                                            </div>
                                                            <div className="text-sm text-muted-foreground">
                                                                {tc.title}
                                                            </div>
                                                            <div className="text-xs text-muted-foreground">
                                                                {tc.description}
                                                            </div>
                                                        </div>
                                                        <div className="flex flex-col gap-1">
                                                            <span
                                                                className={`px-2 py-1 text-xs font-medium border ${
                                                                    tc.status === 'Passed'
                                                                        ? 'bg-green-500/20 text-green-600 dark:text-green-400 border-green-500/30'
                                                                        : 'bg-red-500/20 text-red-600 dark:text-red-400 border-red-500/30'
                                                                }`}
                                                            >
                                                                {tc.status}
                                                            </span>
                                                            <span className="px-2 py-1 bg-orange-500/20 text-orange-600 dark:text-orange-400 text-xs font-medium border border-orange-500/30">
                                                                {tc.type}
                                                            </span>
                                                        </div>
                                                    </div>
                                                ))}
                                            </div>
                                        </div>
                                    </div>
                                    <DialogFooter>
                                        <Button
                                            variant="outline"
                                            onClick={() => setIsAddTestCaseOpen(false)}
                                            className="bg-transparent border-border text-muted-foreground hover:bg-accent"
                                            style={{ borderRadius: 0 }}
                                        >
                                            Cancel
                                        </Button>
                                        <Button
                                            onClick={handleAddTestCase}
                                            disabled={
                                                !selectedTestCase ||
                                                createTraceLinksMutation.isPending
                                            }
                                            className="bg-primary text-primary-foreground hover:bg-primary/90"
                                            style={{ borderRadius: 0 }}
                                        >
                                            {createTraceLinksMutation.isPending
                                                ? 'Adding...'
                                                : 'Add Test Case'}
                                        </Button>
                                    </DialogFooter>
                                </DialogContent>
                            </Dialog>
                        </div>
                        <div className="mt-4">
                            <div className="bg-muted overflow-hidden">
                                <div className="grid grid-cols-8 gap-4 p-4 bg-background text-sm font-bold text-foreground border-b border-border">
                                    <div className="text-left">ID</div>
                                    <div className="text-left">Name</div>
                                    <div className="text-center">Type</div>
                                    <div className="text-center">Status</div>
                                    <div className="text-center">Requirements</div>
                                    <div className="text-center">Last Execution</div>
                                    <div className="text-center">Duration</div>
                                    <div className="text-center">Actions</div>
                                </div>
                                {realTestCases.map((tc) => (
                                    <div
                                        key={tc.id}
                                        className="grid grid-cols-8 gap-4 p-4 bg-background border-b border-border last:border-b-0 items-center"
                                    >
                                        <div className="text-foreground font-medium">
                                            {tc.name}
                                        </div>
                                        <div>
                                            <div className="text-foreground font-bold text-sm">
                                                {tc.title}
                                            </div>
                                            <div className="text-muted-foreground text-xs">
                                                {tc.description}
                                            </div>
                                        </div>

                                        {/* type column */}
                                        <div className="flex justify-center">
                                            <span className="px-3 py-1 bg-orange-500/20 text-orange-600 dark:text-orange-400 text-xs font-medium border border-orange-500/30">
                                                {tc.type}
                                            </span>
                                        </div>

                                        {/* status column */}
                                        <div className="flex justify-center">
                                            <span
                                                className={`px-3 py-1 text-xs font-medium border flex items-center gap-1 ${
                                                    tc.status === 'Passed'
                                                        ? 'bg-green-500/20 text-green-600 dark:text-green-400 border-green-500/30'
                                                        : 'bg-red-500/20 text-red-600 dark:text-red-400 border-red-500/30'
                                                }`}
                                            >
                                                {tc.status === 'Passed' ? (
                                                    <>
                                                        <Check className="h-3 w-3" />
                                                        {tc.status}
                                                    </>
                                                ) : (
                                                    <>
                                                        <span className="h-3 w-3 flex items-center justify-center">
                                                            ×
                                                        </span>
                                                        {tc.status}
                                                    </>
                                                )}
                                            </span>
                                        </div>

                                        {/* requirements column*/}
                                        <div className="flex justify-center">
                                            <span className="px-3 py-1 bg-muted text-muted-foreground text-xs font-medium border border-border">
                                                {tc.requirements}
                                            </span>
                                        </div>

                                        {/* last execution column */}
                                        <div className="text-foreground text-center">
                                            {tc.lastExecution}
                                        </div>

                                        {/* duration column */}
                                        <div className="text-foreground text-center">
                                            {tc.duration}
                                        </div>

                                        {/* actions column */}
                                        <div className="flex items-center gap-2 justify-center">
                                            <Button
                                                variant="ghost"
                                                size="icon"
                                                className="text-muted-foreground hover:bg-primary hover:text-primary-foreground"
                                                style={{ borderRadius: 0 }}
                                            >
                                                <Search className="h-4 w-4" />
                                            </Button>
                                            <Button
                                                variant="ghost"
                                                size="icon"
                                                className="text-muted-foreground hover:bg-primary hover:text-primary-foreground"
                                                style={{ borderRadius: 0 }}
                                            >
                                                <Plus className="h-4 w-4" />
                                            </Button>
                                            <Button
                                                variant="ghost"
                                                size="icon"
                                                className="text-muted-foreground hover:bg-primary hover:text-primary-foreground"
                                                style={{ borderRadius: 0 }}
                                            >
                                                <Network className="h-4 w-4" />
                                            </Button>
                                            <Button
                                                variant="ghost"
                                                size="icon"
                                                className="text-muted-foreground hover:bg-primary hover:text-primary-foreground"
                                                style={{ borderRadius: 0 }}
                                            >
                                                <Trash2 className="h-4 w-4" />
                                            </Button>
                                        </div>
                                    </div>
                                ))}
                            </div>
                        </div>
                    </div>
                </div>
            </div>
        </div>
    );
}<|MERGE_RESOLUTION|>--- conflicted
+++ resolved
@@ -480,12 +480,6 @@
                 const fullReq = allRequirements.find(
                     (r) => r.id === treeNode.requirement_id,
                 );
-<<<<<<< HEAD
-                const externalId = fullReq?.external_id || '';
-                const displayName = externalId
-                    ? `${externalId} ${treeNode.title}`
-                    : treeNode.title;
-=======
                 // WIP: external_id for child/grandchild requirements in hierarchy tree
                 // const externalId = fullReq?.external_id || '';
 
@@ -504,7 +498,6 @@
                 //     ? `${externalId} ${treeNode.title}`
                 //     : treeNode.title;
                 const displayName = treeNode.title;
->>>>>>> 64d9a01a
 
                 // Recursively find children of this child (grandchildren)
                 // This ensures grandchildren only appear under their direct parent
@@ -580,12 +573,6 @@
             // Build children tree recursively based on parent_id
             children = directChildNodes.map((childNode) => {
                 const fullReq = allReqs.find((r) => r.id === childNode.requirement_id);
-<<<<<<< HEAD
-                const externalId = fullReq?.external_id || '';
-                const displayName = externalId
-                    ? `${externalId} ${childNode.title}`
-                    : childNode.title;
-=======
                 // WIP: external_id for child/grandchild requirements
                 // const externalId = fullReq?.external_id || '';
 
@@ -594,7 +581,6 @@
                 //     ? `${externalId} ${childNode.title}`
                 //     : childNode.title;
                 const displayName = childNode.title;
->>>>>>> 64d9a01a
 
                 // Recursively find grandchildren using parent_id
                 const grandchildren = buildChildTree(
@@ -654,19 +640,12 @@
                 const fullReq = descendantRequirements?.find(
                     (r) => r.id === child.requirementId,
                 );
-<<<<<<< HEAD
-                const externalId = fullReq?.external_id || '';
-                const displayName = externalId
-                    ? `${externalId} ${child.title}`
-                    : child.title;
-=======
                 // WIP: external_id for child/grandchild requirements
                 // const externalId = fullReq?.external_id || '';
                 // const displayName = externalId
                 //     ? `${externalId} ${child.title}`
                 //     : child.title;
                 const displayName = child.title;
->>>>>>> 64d9a01a
 
                 // Try to build grandchildren if we have requirementTree
                 let grandchildren: any[] = [];
@@ -735,8 +714,6 @@
         descendantRequirements,
         requirementTree,
     ]);
-<<<<<<< HEAD
-=======
 
     // Helper function to calculate relationship type for a node
     const getRelationshipType = (
@@ -792,7 +769,6 @@
         }
         return 'No Relationships';
     };
->>>>>>> 64d9a01a
 
     const renderHierarchyNode = (
         node: any,
@@ -1078,13 +1054,6 @@
                             <span
                                 className={`px-3 py-1 text-xs font-medium border ${
                                     currentRequirement?.status === 'approved'
-<<<<<<< HEAD
-                                        ? 'bg-green-500/20 text-green-600 dark:text-green-400 border-green-500/30'
-                                        : currentRequirement?.status === 'rejected' ||
-                                            currentRequirement?.status === 'deleted'
-                                          ? 'bg-red-500/20 text-red-600 dark:text-red-400 border-red-500/30'
-                                          : 'bg-yellow-500/20 text-yellow-600 dark:text-yellow-400 border-yellow-500/30'
-=======
                                         ? 'bg-green-500/20 dark:bg-green-500/20 text-muted-foreground border-green-500/30 dark:border-green-500/30'
                                         : currentRequirement?.status === 'active'
                                           ? 'bg-green-500/20 dark:bg-green-500/20 text-muted-foreground border-green-500/30 dark:border-green-500/30'
@@ -1101,7 +1070,6 @@
                                                       'in_progress'
                                                 ? 'bg-yellow-500/20 dark:bg-yellow-500/20 text-muted-foreground border-yellow-500/30 dark:border-yellow-500/30'
                                                 : 'bg-green-500/20 dark:bg-green-500/20 text-muted-foreground border-green-500/30 dark:border-green-500/30'
->>>>>>> 64d9a01a
                                 }`}
                             >
                                 {currentRequirement?.status
@@ -1133,22 +1101,6 @@
                                     <div className="space-y-1 text-sm">
                                         <p className="text-foreground">
                                             Type:{' '}
-<<<<<<< HEAD
-                                            {currentRequirement?.type &&
-                                            String(currentRequirement.type).trim()
-                                                ? String(currentRequirement.type).trim()
-                                                : '-'}
-                                        </p>
-                                        <p className="text-foreground">
-                                            Status:{' '}
-                                            {currentRequirement?.status
-                                                ? String(currentRequirement.status)
-                                                      .replaceAll('_', ' ')
-                                                      .replace(/\b\w/g, (c) =>
-                                                          c.toUpperCase(),
-                                                      )
-                                                : '-'}
-=======
                                             {(() => {
                                                 const hasParent =
                                                     realParentRequirements.length > 0;
@@ -1186,7 +1138,6 @@
 
                                                 return '-';
                                             })()}
->>>>>>> 64d9a01a
                                         </p>
                                         <p className="text-foreground">
                                             Priority:{' '}
