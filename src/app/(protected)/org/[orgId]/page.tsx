--- conflicted
+++ resolved
@@ -8,12 +8,9 @@
 import { OrgDashboardSkeleton } from '@/components/custom/skeletons/OrgDashboardSkeleton';
 import { useExternalDocumentsByOrg } from '@/hooks/queries/useExternalDocuments';
 import { useOrganization as useOrgQuery } from '@/hooks/queries/useOrganization';
-<<<<<<< HEAD
 import { useProjectsByMembershipForOrg } from '@/hooks/queries/useProject';
 import { useUser } from '@/lib/providers/user.provider';
-=======
 import { useOrganizationProjects } from '@/hooks/queries/useProject';
->>>>>>> 81b515bc
 import { useOrganization } from '@/lib/providers/organization.provider';
 import { useContextStore } from '@/lib/store/context.store';
 import { Project } from '@/types/base/projects.types';
@@ -44,12 +41,7 @@
 
     // Fetch projects data
     const { data: projects, isLoading: projectsLoading } =
-<<<<<<< HEAD
         useProjectsByMembershipForOrg(orgId, user?.id || '');
-=======
-        useOrganizationProjects(orgId);
->>>>>>> 81b515bc
-
     const { data: externalDocuments, isLoading: documentsLoading } =
         useExternalDocumentsByOrg(params?.orgId || '');
 
