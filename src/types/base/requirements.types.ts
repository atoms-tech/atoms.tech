--- conflicted
+++ resolved
@@ -1,43 +1,3 @@
 import { Tables } from './database.types';
 
-<<<<<<< HEAD
-export type RequirementPropertyKV = {
-    key: string;
-    value: string;
-};
-
-export type RequirementProperties = Record<
-    string,
-    string | number | boolean | null | string[]
->;
-
-export type Requirement = {
-    id: string;
-    ai_analysis: Json | null;
-    block_id: string;
-    created_at: string | null;
-    created_by: string | null;
-    deleted_at: string | null;
-    deleted_by: string | null;
-    description: string | null;
-    document_id: string;
-    enchanced_requirement: string | null;
-    external_id: string | null;
-    format: RequirementFormat;
-    is_deleted: boolean | null;
-    level: RequirementLevel;
-    name: string;
-    original_requirement: string | null;
-    priority: RequirementPriority;
-    status: RequirementStatus;
-    tags: string[] | null;
-    updated_at: string | null;
-    updated_by: string | null;
-    version: number;
-    // Support both properties and data for backward compatibility
-    properties?: RequirementProperties | null;
-    data?: Record<string, string | number | boolean | null | string[]> | null;
-};
-=======
-export type Requirement = Tables<'requirements'>;
->>>>>>> 6994beab
+export type Requirement = Tables<'requirements'>;