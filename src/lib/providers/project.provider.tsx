'use client';

import { createContext, use, useState } from 'react';

import { Document } from '@/types/base/documents.types';
import { Project } from '@/types/base/projects.types';

interface ProjectContextType {
    project: Project | null;
    setProject: (project: Project | null) => void;
    documents: Document[] | null;
    setDocuments: (documents: Document[] | null) => void;
}

const ProjectContext = createContext<ProjectContextType | undefined>(undefined);

export const ProjectProvider = ({
    children,
    initialProject,
    initialDocuments,
}: {
    children: React.ReactNode;
    initialProject: Project | null;
    initialDocuments: Document[] | null;
}) => {
    const [project, setProject] = useState<Project | null>(initialProject);
    const [documents, setDocuments] = useState<Document[] | null>(
        initialDocuments,
    );
    return (
<<<<<<< HEAD
        <ProjectContext.Provider
            value={{ project, setProject, documents, setDocuments }}
        >
=======
        <ProjectContext value={{ project, setProject }}>
>>>>>>> 6994beab
            {children}
        </ProjectContext>
    );
};

export const useProject = () => {
    const context = use(ProjectContext);
    if (!context) {
        throw new Error('useProject must be used within a ProjectProvider');
    }
    return context;
};<|MERGE_RESOLUTION|>--- conflicted
+++ resolved
@@ -2,14 +2,11 @@
 
 import { createContext, use, useState } from 'react';
 
-import { Document } from '@/types/base/documents.types';
 import { Project } from '@/types/base/projects.types';
 
 interface ProjectContextType {
     project: Project | null;
     setProject: (project: Project | null) => void;
-    documents: Document[] | null;
-    setDocuments: (documents: Document[] | null) => void;
 }
 
 const ProjectContext = createContext<ProjectContextType | undefined>(undefined);
@@ -17,24 +14,13 @@
 export const ProjectProvider = ({
     children,
     initialProject,
-    initialDocuments,
 }: {
     children: React.ReactNode;
     initialProject: Project | null;
-    initialDocuments: Document[] | null;
 }) => {
     const [project, setProject] = useState<Project | null>(initialProject);
-    const [documents, setDocuments] = useState<Document[] | null>(
-        initialDocuments,
-    );
     return (
-<<<<<<< HEAD
-        <ProjectContext.Provider
-            value={{ project, setProject, documents, setDocuments }}
-        >
-=======
         <ProjectContext value={{ project, setProject }}>
->>>>>>> 6994beab
             {children}
         </ProjectContext>
     );
