{
    "compilerOptions": {
        "target": "ES2017",
        "lib": ["dom", "dom.iterable", "esnext"],
        "allowJs": true,
        "skipLibCheck": true,
        "strict": true,
        "noEmit": true,
        "esModuleInterop": true,
        "module": "esnext",
        "moduleResolution": "bundler",
        "resolveJsonModule": true,
        "isolatedModules": true,
        "jsx": "preserve",
        "incremental": true,
<<<<<<< HEAD
=======
        "tsBuildInfoFile": ".next/cache/tsbuildinfo.json",
>>>>>>> 487e0c17
        "plugins": [
            {
                "name": "next"
            }
        ],
        "paths": {
            "@/*": ["./src/*"]
        }
    },
    "include": ["next-env.d.ts", "**/*.ts", "**/*.tsx", ".next/types/**/*.ts"],
<<<<<<< HEAD
    "exclude": ["node_modules"]
=======
    "exclude": [
        "node_modules",
        ".next",
        "out",
        "dist",
        "**/*.test.ts",
        "**/*.test.tsx",
        "**/*.spec.ts",
        "**/*.spec.tsx",
        ".history/**/*"
    ]
>>>>>>> 487e0c17
}<|MERGE_RESOLUTION|>--- conflicted
+++ resolved
@@ -13,10 +13,7 @@
         "isolatedModules": true,
         "jsx": "preserve",
         "incremental": true,
-<<<<<<< HEAD
-=======
         "tsBuildInfoFile": ".next/cache/tsbuildinfo.json",
->>>>>>> 487e0c17
         "plugins": [
             {
                 "name": "next"
@@ -27,9 +24,6 @@
         }
     },
     "include": ["next-env.d.ts", "**/*.ts", "**/*.tsx", ".next/types/**/*.ts"],
-<<<<<<< HEAD
-    "exclude": ["node_modules"]
-=======
     "exclude": [
         "node_modules",
         ".next",
@@ -41,5 +35,4 @@
         "**/*.spec.tsx",
         ".history/**/*"
     ]
->>>>>>> 487e0c17
 }